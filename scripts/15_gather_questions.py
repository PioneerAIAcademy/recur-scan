#!/usr/bin/env python
"""
Gather questionable labels from transaction data.

This script analyzes labeled transaction data to identify transactions where
labelers have marked with a '?' indicating uncertainty. These transactions
are collected for further review and analysis to improve model quality.
"""

# %%
import os
from collections import defaultdict
from datetime import date
from typing import Any

import pandas as pd
from loguru import logger

# %%

input_dir = "../../data/in_process"
output_dir = "../../data/questions"

# %%
# read all the files in the input directory

files: list[str] = os.listdir(input_dir)
logger.info(f"Found {len(files)} files in {input_dir}")

# %%
# identify the questions in each file

questions: dict[str, list[tuple[str, float, str]]] = {}
for file in files:
    # print the filename and the number of labels
    logger.info(f"Processing {file}")
    # First try reading without specifying dtype for amount to see which rows fail conversion (if any)
    df: pd.DataFrame | None = None
    try:
        df = pd.read_csv(os.path.join(input_dir, file))
        # Now attempt to convert amount column to float to find problematic row
        pd.to_numeric(df["amount"], errors="raise")
    except ValueError as e:
        logger.error(f"Error converting amount to float in file {file}:")
        logger.error(e)
        # Get the problematic rows
<<<<<<< HEAD
        df = pd.read_csv(os.path.join(input_dir, file))
        mask = pd.to_numeric(df["amount"], errors="coerce").isna()
        logger.error("\nProblematic rows:")
        logger.error(df[mask])
=======
        if df is not None:
            mask = pd.to_numeric(df["amount"], errors="coerce").isna()
            logger.error("\nProblematic rows:")
            logger.error(df[mask])
>>>>>>> bda5c570

    # Now read with proper dtypes
    df = pd.read_csv(
        os.path.join(input_dir, file),
        dtype={"user_id": str, "name": str, "date": str, "amount": float, "recurring": str},
    )
    # create a dictionary whose key is "user_id/name" and whose value is a list of (amount, recurring) tuples
    labels: dict[str, list[tuple[str, float, str]]] = defaultdict(list)
    for _, row in df.iterrows():
        user_id: str = row["user_id"]
        name: str = row["name"]
        _date: str = row["date"]
        amount: float = row["amount"]
        recurring: str = row["recurring"].strip() if pd.notna(row["recurring"]) else ""
        labels[f"{user_id}/{name}"].append((_date, amount, recurring))
    # keep only the labels where at least one of the recurring values is a '?'
    labels = {k: v for k, v in labels.items() if any(recurring == "?" for _, _, recurring in v)}
    # add the labels to the questions dictionary
    questions.update(labels)
    # print the filename and the number of labels
    logger.info(f"Found {len(labels)} labels in {file}")
# print the number of keys in the questions dictionary and the total number of labels
logger.info(f"Found {len(questions)} keys in the questions dict and {sum(len(v) for v in questions.values())} labels")

# %%
# save the questions to a dataframe where the (date, amount, recurring) tuples are in separate columns,

# only save each name once
seen_names: set[str] = set()
# Create list of rows with user_id, name, date, amount, recurring
rows: list[dict[str, Any]] = []
for key, tuples in questions.items():
    user_id, name = key.split("/", maxsplit=1)
    if name in seen_names:
        continue
    seen_names.add(name)
    for _date, amount, recurring in tuples:
        rows.append({"user_id": user_id, "name": name, "date": _date, "amount": amount, "recurring": recurring})
df = pd.DataFrame(rows)

# %%
# save the dataframe to a csv file

today = date.today().strftime("%Y-%m-%d")
df.to_csv(os.path.join(output_dir, f"{today}.csv"), index=False)

# %%<|MERGE_RESOLUTION|>--- conflicted
+++ resolved
@@ -43,18 +43,12 @@
     except ValueError as e:
         logger.error(f"Error converting amount to float in file {file}:")
         logger.error(e)
+        
         # Get the problematic rows
-<<<<<<< HEAD
-        df = pd.read_csv(os.path.join(input_dir, file))
-        mask = pd.to_numeric(df["amount"], errors="coerce").isna()
-        logger.error("\nProblematic rows:")
-        logger.error(df[mask])
-=======
         if df is not None:
             mask = pd.to_numeric(df["amount"], errors="coerce").isna()
             logger.error("\nProblematic rows:")
             logger.error(df[mask])
->>>>>>> bda5c570
 
     # Now read with proper dtypes
     df = pd.read_csv(
