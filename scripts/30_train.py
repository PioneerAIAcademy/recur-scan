#!/usr/bin/env python
"""
Train a model to identify recurring transactions.

This script extracts features from transaction data and trains a machine learning
model to predict which transactions are recurring. It uses the feature extraction
module from recur_scan.features to prepare the input data.
"""

# %%
import argparse
import json
import os

import joblib
import matplotlib.pyplot as plt
import pandas as pd
import shap
import xgboost as xgb
from loguru import logger
from sklearn.ensemble import RandomForestClassifier
from sklearn.feature_extraction import DictVectorizer
from sklearn.feature_selection import RFECV
from sklearn.metrics import confusion_matrix, f1_score, precision_score, recall_score
from sklearn.model_selection import GridSearchCV, GroupKFold, RandomizedSearchCV, train_test_split
from tqdm import tqdm

from recur_scan.features import get_features
from recur_scan.features_original import get_new_features
from recur_scan.transactions import group_transactions, read_labeled_transactions, write_transactions

# %%
# configure the script

use_precomputed_features = True
model_type = "xgb"  # "rf" or "xgb"
n_cv_folds = 5  # number of cross-validation folds, could be 5
do_hyperparameter_optimization = False  # set to False to use the default hyperparameters
search_type = "random"  # "grid" or "random"
n_hpo_iters = 200  # number of hyperparameter optimization iterations
n_jobs = -1  # number of jobs to run in parallel (set to 1 if your laptop gets too hot)

<<<<<<< HEAD

in_path = "training file goes here"
out_dir = "output directory goes here"
=======
in_path = "training file"
precomputed_features_path = "precomputed features file"
out_dir = "output directory"
>>>>>>> 2af76a71


# %%
# parse script arguments from command line
parser = argparse.ArgumentParser(description="Train a model to identify recurring transactions.")
parser.add_argument("--f", help="ignore; used by ipykernel_launcher")
parser.add_argument("--input", type=str, default=in_path, help="Path to the input CSV file containing transactions.")
parser.add_argument(
    "--use_precomputed_features",
    type=bool,
    default=use_precomputed_features,
    help="Use precomputed features instead of generating them from the input file.",
)
parser.add_argument(
    "--precomputed_features",
    type=str,
    default=precomputed_features_path,
    help="Path to the precomputed features CSV file.",
)
parser.add_argument("--output", type=str, default=out_dir, help="Path to the output directory.")
args = parser.parse_args()
in_path = args.input
use_precomputed_features = args.use_precomputed_features
precomputed_features_path = args.precomputed_features
out_dir = args.output

# Create output directory if it doesn't exist
os.makedirs(out_dir, exist_ok=True)

# %%
#
# LOAD AND PREPARE THE DATA
#

# read labeled transactions

transactions, y = read_labeled_transactions(in_path)
logger.info(f"Read {len(transactions)} transactions with {len(y)} labels")

# %%
# group transactions by user_id and name

grouped_transactions = group_transactions(transactions)
logger.info(f"Grouped {len(transactions)} transactions into {len(grouped_transactions)} groups")

user_ids = [transaction.user_id for transaction in transactions]

# %%
# get features

logger.info("Getting features")

if use_precomputed_features:
    # read the precomputed features
    features = pd.read_csv(precomputed_features_path).to_dict(orient="records")
    logger.info(f"Read {len(features)} precomputed features")
else:
    # feature generation is parallelized using joblib
    # Use backend that works better with shared memory
    with joblib.parallel_backend("loky", n_jobs=n_jobs):
        features = joblib.Parallel(verbose=1)(
            joblib.delayed(get_features)(transaction, grouped_transactions[(transaction.user_id, transaction.name)])
            for transaction in tqdm(transactions, desc="Processing transactions")
        )
    # save the features to a csv file
    pd.DataFrame(features).to_csv(precomputed_features_path, index=False)
    logger.info(f"Generated {len(features)} features")

# %%
# add new features
new_features = [
    get_new_features(transaction, grouped_transactions[(transaction.user_id, transaction.name)])
    for transaction in tqdm(transactions, desc="Processing transactions")
]
# add the new features to the existing features
for i, new_transaction_features in enumerate(new_features):
    features[i].update(new_transaction_features)  # type: ignore
logger.info(f"Added {len(new_features[0])} new features")

# %%
# convert all features to a matrix for machine learning
dict_vectorizer = DictVectorizer(sparse=False)
X = dict_vectorizer.fit_transform(features)
feature_names = dict_vectorizer.get_feature_names_out()  # Get feature names from the vectorizer
logger.info(f"Converted {len(features)} features into a {X.shape} matrix")


# %%
#
# HYPERPARAMETER OPTIMIZATION
#

# select the features tu use for hyperparameter optimizatino
# (we can uncomment the following line to use the selected features)

# X_hpo = X[:, selected_features]  # type: ignore
X_hpo = X
print(X_hpo.shape)

# %%

if do_hyperparameter_optimization:
    # Define parameter grid
    if model_type == "rf":
        param_dist = {
            "n_estimators": [200, 300, 400, 500],  # [10, 20, 50, 100, 200, 500, 1000],
            "max_depth": [20, 30, 40, 50],  # [10, 20, 30, 40, 50, None],
            "min_samples_split": [5],  # [2, 5, 10],
            "min_samples_leaf": [8],  # [1, 2, 4, 8, 16],
            "max_features": ["sqrt"],
            "bootstrap": [False],
        }
    elif model_type == "xgb":
        param_dist = {
            "scale_pos_weight": [24, 26, 28],  # Adjust based on class imbalance
            "max_depth": [5, 6, 7, 8, 9, 10],
            "learning_rate": [0.01, 0.025, 0.05, 0.1],
            "n_estimators": [600, 700, 800, 900, 1000],
            "min_child_weight": [1, 3, 5],
        }
    # search for the best hyperparameters
    if model_type == "rf":
        model = RandomForestClassifier(random_state=42, n_jobs=n_jobs)
    elif model_type == "xgb":
        model = xgb.XGBClassifier(random_state=42, n_jobs=n_jobs)

    cv = GroupKFold(n_splits=n_cv_folds)
    if search_type == "grid":
        search = GridSearchCV(model, param_dist, cv=cv, scoring="f1", n_jobs=n_jobs, verbose=3)
    else:
        search = RandomizedSearchCV(
            model, param_dist, n_iter=n_hpo_iters, cv=cv, scoring="f1", n_jobs=n_jobs, verbose=3
        )
    print(f"Searching for best hyperparameters for {model_type} with {search_type} search")
    search.fit(X_hpo, y, groups=user_ids)
    logger.info(f"Best F1 score: {search.best_score_}")

    print("Best Hyperparameters:")
    for param, value in search.best_params_.items():
        print(f"  {param}: {value}")

    best_params = search.best_params_
else:
    # default hyperparameters
    if model_type == "rf":
        best_params = {
            "n_estimators": 500,
            "min_samples_split": 5,
            "min_samples_leaf": 8,
            "max_features": "sqrt",
            "max_depth": 40,
            "bootstrap": False,
        }
    elif model_type == "xgb":
        best_params = {
            "scale_pos_weight": 24,
            "max_depth": 8,
            "learning_rate": 0.1,
            "n_estimators": 600,
            "min_child_weight": 1,
        }

# %%
#
# TRAIN THE MODEL
#

# now that we have the best hyperparameters, train a model with them

logger.info(f"Training the {model_type} model with {best_params}")
if model_type == "rf":
    model = RandomForestClassifier(random_state=42, **best_params, n_jobs=n_jobs)
elif model_type == "xgb":
    model = xgb.XGBClassifier(random_state=42, **best_params, n_jobs=n_jobs)
model.fit(X, y)
logger.info("Model trained")

# %%
# review feature importances

importances = model.feature_importances_

# sort the importances
sorted_importances = sorted(zip(importances, feature_names, strict=True), key=lambda x: x[0], reverse=True)

# print the features and their importances
for importance, feature in sorted_importances:
    print(f"{feature}: {importance}")

# %%
# save the model using joblib

logger.info(f"Saving the {model_type} model to {out_dir}")
joblib.dump(model, os.path.join(out_dir, "model.joblib"))
# save the dict vectorizer as well
joblib.dump(dict_vectorizer, os.path.join(out_dir, "dict_vectorizer.joblib"))
# save the best params to a json file
with open(os.path.join(out_dir, "best_params.json"), "w") as f:
    json.dump(best_params, f)
logger.info(f"Model saved to {out_dir}")

# %%
#
# PREDICT ON THE TRAINING DATA
#

y_pred = model.predict(X)

# %%
#
# EVALUATE THE PREDICTIONS
#

# calculate the precision, recall, and f1 score for the positive class

precision = precision_score(y, y_pred)
recall = recall_score(y, y_pred)
f1 = f1_score(y, y_pred)

print(f"Precision: {precision}")
print(f"Recall: {recall}")
print(f"F1 Score: {f1}")
print("Confusion Matrix:")

print("                Predicted Non-Recurring  Predicted Recurring")
print("Actual Non-Recurring", end="")
cm = confusion_matrix(y, y_pred)
print(f"     {cm[0][0]:<20} {cm[0][1]}")
print("Actual Recurring    ", end="")
print(f"     {cm[1][0]:<20} {cm[1][1]}")


# %%
# get the misclassified transactions

misclassified = [transactions[i] for i, yp in enumerate(y_pred) if yp != y[i]]
logger.info(f"Found {len(misclassified)} misclassified transactions (bias error)")

# save the misclassified transactions to a csv file in the output directory
write_transactions(os.path.join(out_dir, "bias_errors.csv"), misclassified, y)

# %%
#
# USE CROSS-VALIDATION TO GET THE VARIANCE ERRORS
#

# select the features tu use for cross-validation
# (we can uncomment the following line to use the selected features)

# X_cv = X[:, selected_features]
X_cv = X
print(X_cv.shape)

# %%

cv = GroupKFold(n_splits=n_cv_folds)

misclassified = []
precisions = []
recalls = []
f1s = []

logger.info(f"Starting cross-validation with {n_cv_folds} folds and {best_params}")
for fold, (train_idx, val_idx) in enumerate(cv.split(X_cv, y, groups=user_ids)):
    logger.info(f"Fold {fold + 1} of {n_cv_folds}")
    # Get training and validation data
    X_train = [X_cv[i] for i in train_idx]  # type: ignore
    X_val = [X_cv[i] for i in val_idx]  # type: ignore
    y_train = [y[i] for i in train_idx]  # type: ignore
    y_val = [y[i] for i in val_idx]  # type: ignore
    transactions_val = [transactions[i] for i in val_idx]  # Keep the original transaction instances for this fold

    # Train the model
    if model_type == "rf":
        model = RandomForestClassifier(random_state=42, **best_params, n_jobs=n_jobs)
    elif model_type == "xgb":
        model = xgb.XGBClassifier(random_state=42, **best_params, n_jobs=n_jobs)
    model.fit(X_train, y_train)

    # Make predictions
    y_pred = model.predict(X_val)

    # Find misclassified instances
    misclassified_fold = [transactions_val[i] for i in range(len(y_val)) if y_val[i] != y_pred[i]]
    misclassified.extend(misclassified_fold)

    # Report recall, precision, and f1 score
    precision = precision_score(y_val, y_pred)
    recall = recall_score(y_val, y_pred)
    f1 = f1_score(y_val, y_pred)
    precisions.append(precision)
    recalls.append(recall)
    f1s.append(f1)
    print(f"Fold {fold + 1} Precision: {precision:.2f}, Recall: {recall:.2f}, F1 Score: {f1:.2f}")
    print(f"Misclassified Instances in Fold {fold + 1}: {len(misclassified_fold)}")

# print the average precision, recall, and f1 score for all folds
print(f"Model type: {model_type}")
print(f"\nAverage Metrics Across {n_cv_folds} Folds:")
print(f"Precision: {sum(precisions) / len(precisions):.3f}")
print(f"Recall: {sum(recalls) / len(recalls):.3f}")
print(f"F1 Score: {sum(f1s) / len(f1s):.3f}")

# %%
# save the misclassified transactions to a csv file in the output directory

logger.info(f"Found {len(misclassified)} misclassified transactions (variance errors)")

write_transactions(os.path.join(out_dir, "variance_errors.csv"), misclassified, y)

# %%
#
# analyze the features using SHAP
# this step takes a LONG time and is optional

# create a tree explainer
# explainer = shap.TreeExplainer(model)
# Faster approximation using PermutationExplainer

X_sample = X[:10000]  # type: ignore
explainer = shap.TreeExplainer(model)

logger.info("Calculating SHAP values")
shap_values = explainer.shap_values(X_sample)

# Plot SHAP summary
shap.summary_plot(shap_values, X_sample, feature_names=feature_names)

# %%
#
# do recursive feature elimination to identify the most important features
# this step also takes a LONG time and is optional

print("Best params:", best_params)
if model_type == "rf":
    model = RandomForestClassifier(random_state=42, **best_params, n_jobs=n_jobs)
elif model_type == "xgb":
    model = xgb.XGBClassifier(random_state=42, **best_params, n_jobs=n_jobs)


# RFECV performs recursive feature elimination with cross-validation
# to find the optimal number of features
logger.info("Performing recursive feature elimination")
cv = GroupKFold(n_splits=n_cv_folds)
rfecv = RFECV(
    estimator=model,
    step=1,
    cv=cv,
    scoring="f1",  # Metric to evaluate the model
    min_features_to_select=50,  # Minimum number of features to select
    n_jobs=n_jobs,
)

# Fit the RFECV
rfecv.fit(X, y, groups=user_ids)
logger.info(f"Optimal number of features: {rfecv.n_features_}")

# Get the selected features
selected_features = [i for i, selected in enumerate(rfecv.support_) if selected]
selected_feature_names = [feature_names[i] for i in selected_features]
print("Selected feature names")
for feature in selected_feature_names:
    print(feature)

# get the eliminated features
eliminated_features = [feature_names[i] for i in range(len(feature_names)) if i not in selected_features]
print("Eliminated feature names")
for feature in eliminated_features:
    print(feature)

# %%
# plot the RFECV results

# Plot the CV scores vs number of features
plt.figure(figsize=(10, 6))
plt.plot(range(1, len(rfecv.cv_results_["mean_test_score"]) + 1), rfecv.cv_results_["mean_test_score"], "o-")
plt.xlabel("Number of features")
plt.ylabel("Cross-validation accuracy")
plt.title("Accuracy vs. Number of Features")
plt.grid(True)
plt.show()

# %%
# Train a new model with only the selected features

# Split the data
X_train, X_test, y_train, y_test = train_test_split(X, y, test_size=0.3, random_state=42)

X_train_selected = X_train[:, selected_features]  # type: ignore
X_test_selected = X_test[:, selected_features]  # type: ignore

if model_type == "rf":
    model_selected = RandomForestClassifier(random_state=42, **best_params, n_jobs=n_jobs)
elif model_type == "xgb":
    model_selected = xgb.XGBClassifier(random_state=42, **best_params, n_jobs=n_jobs)
model_selected.fit(X_train_selected, y_train)

# Evaluate model with selected features
y_pred_selected = model_selected.predict(X_test_selected)
precision = precision_score(y_test, y_pred_selected)
recall = recall_score(y_test, y_pred_selected)
f1 = f1_score(y_test, y_pred_selected)
print("Selected Features:")
print(f"Precision: {precision}")
print(f"Recall: {recall}")
print(f"F1 Score: {f1}")

# %%
# Compare with model using all features

if model_type == "rf":
    model_all = RandomForestClassifier(random_state=42, **best_params, n_jobs=n_jobs)
elif model_type == "xgb":
    model_all = xgb.XGBClassifier(random_state=42, **best_params, n_jobs=n_jobs)
model_all.fit(X_train, y_train)
y_pred_all = model_all.predict(X_test)
precision = precision_score(y_test, y_pred_all)
recall = recall_score(y_test, y_pred_all)
f1 = f1_score(y_test, y_pred_all)
print("All Features:")
print(f"Precision: {precision}")
print(f"Recall: {recall}")
print(f"F1 Score: {f1}")

# %%<|MERGE_RESOLUTION|>--- conflicted
+++ resolved
@@ -11,6 +11,7 @@
 import argparse
 import json
 import os
+from collections import defaultdict
 
 import joblib
 import matplotlib.pyplot as plt
@@ -27,7 +28,12 @@
 
 from recur_scan.features import get_features
 from recur_scan.features_original import get_new_features
-from recur_scan.transactions import group_transactions, read_labeled_transactions, write_transactions
+from recur_scan.transactions import (
+    group_transactions,
+    read_labeled_transactions,
+    write_labeled_transactions,
+    write_transactions,
+)
 
 # %%
 # configure the script
@@ -40,16 +46,9 @@
 n_hpo_iters = 200  # number of hyperparameter optimization iterations
 n_jobs = -1  # number of jobs to run in parallel (set to 1 if your laptop gets too hot)
 
-<<<<<<< HEAD
-
-in_path = "training file goes here"
-out_dir = "output directory goes here"
-=======
-in_path = "training file"
-precomputed_features_path = "precomputed features file"
-out_dir = "output directory"
->>>>>>> 2af76a71
-
+in_path = "../../data/train.csv"
+precomputed_features_path = "../../data/train_features.csv"
+out_dir = "../../data/training_out"
 
 # %%
 # parse script arguments from command line
@@ -307,6 +306,8 @@
 cv = GroupKFold(n_splits=n_cv_folds)
 
 misclassified = []
+false_positives = set()
+false_negatives = set()
 precisions = []
 recalls = []
 f1s = []
@@ -335,6 +336,10 @@
     misclassified_fold = [transactions_val[i] for i in range(len(y_val)) if y_val[i] != y_pred[i]]
     misclassified.extend(misclassified_fold)
 
+    # track false positives and false negatives
+    false_positives.update([transactions_val[i] for i in range(len(y_val)) if y_val[i] != y_pred[i] and y_val[i] == 0])
+    false_negatives.update([transactions_val[i] for i in range(len(y_val)) if y_val[i] != y_pred[i] and y_val[i] == 1])
+
     # Report recall, precision, and f1 score
     precision = precision_score(y_val, y_pred)
     recall = recall_score(y_val, y_pred)
@@ -360,6 +365,67 @@
 write_transactions(os.path.join(out_dir, "variance_errors.csv"), misclassified, y)
 
 # %%
+# count false positives and false negatives
+
+print(f"False positives: {len(false_positives)}")
+print(f"False negatives: {len(false_negatives)}")
+
+# %%
+# count the number of misclassified transactions by transaction.name
+
+# print the misclassified transactions by name
+print("Misclassified transactions by name:")
+misclassified_by_name: dict[str, int] = defaultdict(int)
+for transaction in misclassified:
+    misclassified_by_name[transaction.name] += 1
+for name, count in sorted(misclassified_by_name.items(), key=lambda x: x[1], reverse=True):
+    print(f"{name}: {count}")
+
+# print the false positives and false negatives by name
+print("\nFalse positives by name:")
+false_positives_by_name: dict[str, int] = defaultdict(int)
+for transaction in false_positives:
+    false_positives_by_name[transaction.name] += 1
+for name, count in sorted(false_positives_by_name.items(), key=lambda x: x[1], reverse=True):
+    print(f"{name}: {count}")
+
+print("\nFalse negatives by name:")
+false_negatives_by_name: dict[str, int] = defaultdict(int)
+for transaction in false_negatives:
+    false_negatives_by_name[transaction.name] += 1
+for name, count in sorted(false_negatives_by_name.items(), key=lambda x: x[1], reverse=True):
+    print(f"{name}: {count}")
+
+# %%
+# for each user_id, name pair in misclassified transactions,
+# save all of the transactions with that user_id and name to a transactions_to_review.csv file
+# include a new column "label" that is either "fp" for false positive or "fn" for false negative
+# or empty if the transaction is correctly classified
+
+# create a dictionary of names -> user_id's with misclassified transactions for that name
+misclassified_name_to_user_ids = defaultdict(set)
+for transaction in misclassified:
+    misclassified_name_to_user_ids[transaction.name].add(transaction.user_id)
+
+transactions_to_review = []
+labels = []
+# loop through the names in reverse order of misclassified transactions
+for name, _ in sorted(misclassified_by_name.items(), key=lambda x: x[1], reverse=True):
+    for user_id in misclassified_name_to_user_ids[name]:
+        for transaction in transactions:
+            if transaction.name == name and transaction.user_id == user_id:
+                transactions_to_review.append(transaction)
+                label = ""
+                if transaction in false_positives:
+                    label = "fp"
+                elif transaction in false_negatives:
+                    label = "fn"
+                labels.append(label)
+
+# save the transactions to a csv file
+write_labeled_transactions(os.path.join(out_dir, "transactions_to_review.csv"), transactions_to_review, y, labels)
+
+# %%
 #
 # analyze the features using SHAP
 # this step takes a LONG time and is optional
@@ -367,7 +433,6 @@
 # create a tree explainer
 # explainer = shap.TreeExplainer(model)
 # Faster approximation using PermutationExplainer
-
 X_sample = X[:10000]  # type: ignore
 explainer = shap.TreeExplainer(model)
 
