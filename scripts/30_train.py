--- conflicted
+++ resolved
@@ -33,15 +33,10 @@
 n_hpo_iters = 20  # number of hyperparameter optimization iterations
 n_jobs = -1  # number of jobs to run in parallel (set to 1 if your laptop gets too hot)
 
-<<<<<<< HEAD
-# "C:/Users/nnatu/Downloads/recur_scan_train.csv"
-# "C:/Users/nnatu/Downloads/frank_labeler_17.csv"
-in_path = "C:/Users/nnatu/Downloads/recur_scan_train_train_(1).csv"
-out_dir = "C:/recur-scan/resultsNewcommit2/"
-=======
+
 in_path = "training file goes here"
 out_dir = "output directory goes here"
->>>>>>> 6c1693a9
+
 
 # %%
 # parse script arguments from command line
@@ -117,11 +112,7 @@
 else:
     # default hyperparameters
     best_params = {
-<<<<<<< HEAD
-        "n_estimators": 500,
-=======
         "n_estimators": 100,
->>>>>>> 6c1693a9
         "min_samples_split": 10,
         "min_samples_leaf": 1,
         "max_features": "sqrt",
@@ -262,11 +253,8 @@
 # create a tree explainer
 # explainer = shap.TreeExplainer(model)
 # Faster approximation using PermutationExplainer
-<<<<<<< HEAD
-X_sample = X[:10000]
-=======
+
 X_sample = X[:10000]  # type: ignore
->>>>>>> 6c1693a9
 explainer = shap.explainers.Permutation(model.predict, X_sample)
 
 logger.info("Calculating SHAP values")
