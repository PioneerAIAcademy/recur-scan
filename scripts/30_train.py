--- conflicted
+++ resolved
@@ -23,10 +23,6 @@
 from tqdm import tqdm
 
 from recur_scan.features import get_features
-<<<<<<< HEAD
-from recur_scan.features_asimi import get_new_features
-from recur_scan.transactions import group_transactions, read_labeled_transactions, write_transactions
-=======
 from recur_scan.features_original import get_new_features
 from recur_scan.transactions import (
     group_transactions,
@@ -34,23 +30,11 @@
     write_labeled_transactions,
     write_transactions,
 )
->>>>>>> 8af97f84
 
 # %%
 # configure the script
 use_precomputed_features = True
 model_type = "xgb"  # "rf" or "xgb"
-<<<<<<< HEAD
-n_cv_folds = 5
-do_hyperparameter_optimization = False
-search_type = "random"
-n_hpo_iters = 200
-n_jobs = -1
-
-in_path = "C:\\Users\\Israel Asimi\\Downloads\\recur_scan_train - train.csv"
-precomputed_features_path = "C:\\Users\\Israel Asimi\\Downloads\\train_features.csv"
-out_dir = "C:\\Users\\Israel Asimi\\Downloads\\train_output"
-=======
 n_cv_folds = 5  # number of cross-validation folds, could be 5
 do_hyperparameter_optimization = False  # set to False to use the default hyperparameters
 search_type = "random"  # "grid" or "random"
@@ -61,7 +45,6 @@
 precomputed_features_path = "../../data/train_features.csv"
 out_dir = "../../data/training_out"
 
->>>>>>> 8af97f84
 # %%
 # parse script arguments from command line
 parser = argparse.ArgumentParser(description="Train a model to identify recurring transactions.")
