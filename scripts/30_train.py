--- conflicted
+++ resolved
@@ -32,15 +32,9 @@
 
 model_type = "xgb"  # "rf" or "xgb"
 n_cv_folds = 5  # number of cross-validation folds, could be 5
-<<<<<<< HEAD
-do_hyperparameter_optimization = True  # set to False to use the default hyperparameters
-search_type = "grid"  # "grid" or "random"
-n_hpo_iters = 250  # number of hyperparameter optimization iterations
-=======
 do_hyperparameter_optimization = False  # set to False to use the default hyperparameters
 search_type = "random"  # "grid" or "random"
 n_hpo_iters = 200  # number of hyperparameter optimization iterations
->>>>>>> 2ba6e5ed
 n_jobs = -1  # number of jobs to run in parallel (set to 1 if your laptop gets too hot)
 
 in_path = "../data/train.csv"
@@ -125,19 +119,11 @@
         }
     elif model_type == "xgb":
         param_dist = {
-<<<<<<< HEAD
-            "scale_pos_weight": [20, 22, 24, 26],  # Adjust based on class imbalance
-            "max_depth": [3, 4, 5, 6, 7],
-            "learning_rate": [0.05, 0.1, 0.2, 0.3, 0.4],
-            "n_estimators": [300, 400, 500, 600, 700, 800, 900],
-            "min_child_weight": [1, 3, 5, 7],
-=======
             "scale_pos_weight": [24, 26, 28],  # Adjust based on class imbalance
             "max_depth": [5, 6, 7, 8, 9, 10],
             "learning_rate": [0.01, 0.025, 0.05, 0.1],
             "n_estimators": [600, 700, 800, 900, 1000],
             "min_child_weight": [1, 3, 5],
->>>>>>> 2ba6e5ed
         }
     # search for the best hyperparameters
     if model_type == "rf":
@@ -174,19 +160,11 @@
         }
     elif model_type == "xgb":
         best_params = {
-<<<<<<< HEAD
-            "scale_pos_weight": 26,
-            "max_depth": 5,
-            "learning_rate": 0.2,
-            "n_estimators": 600,
-            "min_child_weight": 3,
-=======
             "scale_pos_weight": 24,
             "max_depth": 8,
             "learning_rate": 0.1,
             "n_estimators": 600,
             "min_child_weight": 1,
->>>>>>> 2ba6e5ed
         }
 
 # %%
@@ -284,10 +262,7 @@
 recalls = []
 f1s = []
 
-<<<<<<< HEAD
-=======
 logger.info(f"Starting cross-validation with {n_cv_folds} folds and {best_params}")
->>>>>>> 2ba6e5ed
 for fold, (train_idx, val_idx) in enumerate(cv.split(X_cv, y, groups=user_ids)):
     logger.info(f"Fold {fold + 1} of {n_cv_folds}")
     # Get training and validation data
