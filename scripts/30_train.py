--- conflicted
+++ resolved
@@ -33,13 +33,8 @@
 n_hpo_iters = 20  # number of hyperparameter optimization iterations
 n_jobs = -1  # number of jobs to run in parallel (set to 1 if your laptop gets too hot)
 
-<<<<<<< HEAD
 in_path = "data/in/recur_scan.csv"
-out_dir = "data/out"
-=======
-in_path = "training file goes here"
-out_dir = "output directory goes here"
->>>>>>> 21c52996
+out_dir = "data/out/"
 
 # %%
 # parse script arguments from command line
@@ -71,10 +66,6 @@
 logger.info(f"Grouped {len(transactions)} transactions into {len(grouped_transactions)} groups")
 # %%
 # get features
-<<<<<<< HEAD
-=======
-
->>>>>>> 21c52996
 logger.info("Getting features")
 features = [
     get_features(transaction, grouped_transactions[(transaction.user_id, transaction.name)])
@@ -116,11 +107,7 @@
 
     best_params = random_search.best_params_
 else:
-<<<<<<< HEAD
     # use default hyperparameters
-=======
-    # default hyperparameters
->>>>>>> 21c52996
     best_params = {
         "n_estimators": 100,
         "min_samples_split": 10,
@@ -136,19 +123,11 @@
 #
 
 # now that we have the best hyperparameters, train a model with them
-<<<<<<< HEAD
 logger.info("Training the model")
 model = RandomForestClassifier(random_state=42, **best_params, n_jobs=n_jobs)
 model.fit(X, y)
 logger.info("Model trained successfully")
 
-=======
-
-logger.info("Training the model")
-model = RandomForestClassifier(random_state=42, **best_params, n_jobs=n_jobs)
-model.fit(X, y)
-logger.info("Model trained")
->>>>>>> 21c52996
 
 # %%
 # review feature importances
@@ -161,10 +140,7 @@
 # print the features and their importances
 for importance, feature in sorted_importances:
     print(f"{feature}: {importance}")
-<<<<<<< HEAD
-
-=======
->>>>>>> 21c52996
+
 
 # %%
 # save the model using joblib
