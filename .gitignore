# Byte-compiled / optimized / DLL files
__pycache__/
*.py[cod]
*$py.class

# C extensions
*.so

# Distribution / packaging
.Python
build/
develop-eggs/
dist/
downloads/
eggs/
.eggs/
lib/
lib64/
parts/
sdist/
var/
wheels/
share/python-wheels/
*.egg-info/
.installed.cfg
*.egg
MANIFEST

# PyInstaller
#  Usually these files are written by a python script from a template
#  before PyInstaller builds the exe, so as to inject date/other infos into it.
*.manifest
*.spec

# Installer logs
pip-log.txt
pip-delete-this-directory.txt

# Unit test / coverage reports
htmlcov/
.tox/
.nox/
.coverage
.coverage.*
.cache
nosetests.xml
coverage.xml
*.cover
*.py,cover
.hypothesis/
.pytest_cache/
cover/

# Translations
*.mo
*.pot

# Django stuff:
*.log
local_settings.py
db.sqlite3
db.sqlite3-journal

# Flask stuff:
instance/
.webassets-cache

# Scrapy stuff:
.scrapy

# Sphinx documentation
docs/_build/

# PyBuilder
.pybuilder/
target/

# Jupyter Notebook
.ipynb_checkpoints

# IPython
profile_default/
ipython_config.py

# pyenv
#   For a library or package, you might want to ignore these files since the code is
#   intended to run in multiple environments; otherwise, check them in:
# .python-version

# pipenv
#   According to pypa/pipenv#598, it is recommended to include Pipfile.lock in version control.
#   However, in case of collaboration, if having platform-specific dependencies or dependencies
#   having no cross-platform support, pipenv may install dependencies that don't work, or not
#   install all needed dependencies.
#Pipfile.lock

# UV
#   Similar to Pipfile.lock, it is generally recommended to include uv.lock in version control.
#   This is especially recommended for binary packages to ensure reproducibility, and is more
#   commonly ignored for libraries.
#uv.lock

# poetry
#   Similar to Pipfile.lock, it is generally recommended to include poetry.lock in version control.
#   This is especially recommended for binary packages to ensure reproducibility, and is more
#   commonly ignored for libraries.
#   https://python-poetry.org/docs/basic-usage/#commit-your-poetrylock-file-to-version-control
#poetry.lock

# pdm
#   Similar to Pipfile.lock, it is generally recommended to include pdm.lock in version control.
#pdm.lock
#   pdm stores project-wide configurations in .pdm.toml, but it is recommended to not include it
#   in version control.
#   https://pdm.fming.dev/latest/usage/project/#working-with-version-control
.pdm.toml
.pdm-python
.pdm-build/

# PEP 582; used by e.g. github.com/David-OConnor/pyflow and github.com/pdm-project/pdm
__pypackages__/

# Celery stuff
celerybeat-schedule
celerybeat.pid

# SageMath parsed files
*.sage.py

# Environments
.env
.venv
env/
venv/
ENV/
env.bak/
venv.bak/

# Spyder project settings
.spyderproject
.spyproject

# Rope project settings
.ropeproject

# mkdocs documentation
/site

# mypy
.mypy_cache/
.dmypy.json
dmypy.json

# Pyre type checker
.pyre/

# pytype static type analyzer
.pytype/

# Cython debug symbols
cython_debug/

# PyCharm
#  JetBrains specific template is maintained in a separate JetBrains.gitignore that can
#  be found at https://github.com/github/gitignore/blob/main/Global/JetBrains.gitignore
#  and can be added to the global gitignore or merged into this file.  For a more nuclear
#  option (not recommended) you can uncomment the following to ignore the entire idea folder.
#.idea/

# PyPI configuration file
.pypirc

# node_modules
node_modules/

<<<<<<< HEAD
# making data files confidential
/data
**/*.csv
**/*.json
**/*.joblib
=======
# data and model files
/data
**/*.csv
**/*.json
**/*.joblib
**/*.pkl
**/*.pickle
**/*.pt
**/*.pth
**/*.pth.tar
**/*.pth.tar.gz
>>>>>>> f45769d3
<|MERGE_RESOLUTION|>--- conflicted
+++ resolved
@@ -173,14 +173,7 @@
 # node_modules
 node_modules/
 
-<<<<<<< HEAD
 # making data files confidential
-/data
-**/*.csv
-**/*.json
-**/*.joblib
-=======
-# data and model files
 /data
 **/*.csv
 **/*.json
@@ -190,5 +183,4 @@
 **/*.pt
 **/*.pth
 **/*.pth.tar
-**/*.pth.tar.gz
->>>>>>> f45769d3
+**/*.pth.tar.gz