<<<<<<< HEAD
from datetime import datetime
from statistics import mean, stdev

=======
from collections import defaultdict

from recur_scan.features_adedotun import (
    compute_recurring_inputs_at,
    get_is_always_recurring_at,
    get_is_communication_or_energy_at,
    get_percent_transactions_same_amount_tolerant,
    is_recurring_allowance_at,
    is_recurring_core_at,
)
from recur_scan.features_adeyinka import (
    get_average_days_between_transactions,
    get_outlier_score,
    get_recurring_confidence_score,
    get_same_amount_vendor_transactions,
    get_subscription_keyword_score,
    get_time_regularity_score,
    get_transaction_amount_variance,
)
from recur_scan.features_adeyinka import (
    get_is_always_recurring as get_is_always_recurring_adeyinka,
)
from recur_scan.features_adeyinka import (
    get_n_transactions_days_apart as get_n_transactions_days_apart_adeyinka,
)
from recur_scan.features_asimi import (
    get_amount_category,
    get_amount_pattern_features,
    get_temporal_consistency_features,
    get_user_recurring_vendor_count,
    get_user_specific_features,
    get_user_transaction_frequency,
    get_user_vendor_interaction_count,
    get_user_vendor_recurrence_rate,
    get_user_vendor_relationship_features,
    get_user_vendor_transaction_count,
    get_vendor_amount_std,
    get_vendor_recurrence_profile,
    get_vendor_recurring_user_count,
    get_vendor_transaction_frequency,
    is_valid_recurring_transaction,
)
from recur_scan.features_asimi import (
    get_amount_features as get_amount_features_asimi,
)
from recur_scan.features_bassey import (
    get_is_gym_membership,
    get_is_streaming_service,
    get_is_subscription,
)
from recur_scan.features_christopher import (
    detect_skipped_months,
    follows_regular_interval,
    get_coefficient_of_variation,
    get_day_of_month_consistency,
    get_median_interval,
    get_n_transactions_same_amount_chris,
    get_percent_transactions_same_amount_chris,
    get_transaction_frequency,
    get_transaction_std_amount,
    is_known_fixed_subscription,
    is_known_recurring_company,
)
from recur_scan.features_ebenezer import (
    get_avg_amount_same_day_of_week,
    get_avg_amount_same_month,
    get_avg_amount_same_name,
    get_n_transactions_same_month,
    get_n_transactions_same_name,
    get_n_transactions_same_user_id,
    get_n_transactions_within_amount_range,
    get_percent_transactions_same_day_of_week,
    get_percent_transactions_same_month,
    get_percent_transactions_same_name,
    get_percent_transactions_same_user_id,
    get_percent_transactions_within_amount_range,
    get_std_amount_same_day_of_week,
    get_std_amount_same_month,
    get_std_amount_same_name,
)
from recur_scan.features_elliot import (
    get_is_always_recurring as get_is_always_recurring_elliot,
)
from recur_scan.features_elliot import (
    get_is_near_same_amount,
    get_transaction_similarity,
    is_auto_pay,
    is_membership,
    is_price_trending,
    is_recurring_based_on_99,
    is_split_transaction,
    is_utility_bill,
    is_weekday_transaction,
)
from recur_scan.features_emmanuel_ezechukwu1 import (
    get_amount_cv,
    get_days_between_std,
    get_exact_amount_count,
    get_has_recurring_keyword,
    get_is_convenience_store,
)
from recur_scan.features_emmanuel_ezechukwu1 import (
    get_day_of_month_consistency as get_day_of_month_consistency_emmanuel1,
)
from recur_scan.features_emmanuel_ezechukwu1 import (
    get_is_always_recurring as get_is_always_recurring_emmanuel1,
)
from recur_scan.features_emmanuel_ezechukwu1 import (
    get_is_insurance as get_is_insurance_emmanuel1,
)
from recur_scan.features_emmanuel_ezechukwu1 import (
    get_is_phone as get_is_phone_emmanuel1,
)
from recur_scan.features_emmanuel_ezechukwu1 import (
    get_is_utility as get_is_utility_emmanuel1,
)
from recur_scan.features_emmanuel_ezechukwu1 import (
    get_n_transactions_days_apart as get_n_transactions_days_apart_emmanuel1,
)
from recur_scan.features_emmanuel_ezechukwu1 import (
    get_n_transactions_same_amount as get_n_transactions_same_amount_emmanuel1,
)
from recur_scan.features_emmanuel_ezechukwu1 import (
    get_percent_transactions_same_amount as get_percent_transactions_same_amount_emmanuel1,
)
from recur_scan.features_emmanuel_ezechukwu2 import (
    classify_subscription_tier,
    get_monthly_spending_trend,
    get_recurrence_patterns,
    get_recurring_consistency_score,
    get_refund_features,
    get_user_behavior_features,
    validate_recurring_transaction,
)
from recur_scan.features_emmanuel_ezechukwu2 import (
    get_amount_features as get_amount_features_emmanuel2,
)
from recur_scan.features_ernest import (
    get_average_transaction_amount as get_average_transaction_amount_ernest,
)
from recur_scan.features_ernest import (
    get_is_biweekly,
    get_is_fixed_amount,
    get_is_high_frequency_vendor,
    get_is_monthly,
    get_is_quarterly,
    get_is_recurring_vendor,
    get_is_round_amount,
    get_is_same_day_of_month,
    get_is_small_amount,
    get_is_subscription_based,
    get_is_weekly,
    get_recurring_interval_score,
    get_transaction_gap_stats,
    get_vendor_amount_variance,
    get_vendor_transaction_count,
)
from recur_scan.features_ernest import (
    get_is_weekend_transaction as get_is_weekend_transaction_ernest,
)
from recur_scan.features_ernest import (
    get_transaction_frequency as get_transaction_frequency_ernest,
)
from recur_scan.features_felix import (
    get_average_transaction_amount as get_average_transaction_amount_felix,
)
from recur_scan.features_felix import (
    get_day as get_day_felix,
)
from recur_scan.features_felix import (
    get_dispersion_transaction_amount as get_dispersion_transaction_amount_felix,
)
from recur_scan.features_felix import (
    get_is_always_recurring as get_is_always_recurring_felix,
)
from recur_scan.features_felix import (
    get_is_insurance as get_is_insurance_felix,
)
from recur_scan.features_felix import (
    get_is_phone as get_is_phone_felix,
)
from recur_scan.features_felix import (
    get_is_utility as get_is_utility_felix,
)
from recur_scan.features_felix import (
    get_max_transaction_amount as get_max_transaction_amount_felix,
)
from recur_scan.features_felix import (
    get_median_variation_transaction_amount,
    get_month,
    get_n_transactions_same_vendor,
    get_transaction_rate,
    get_transactions_interval_stability,
    get_variation_ratio,
    get_year,
)
from recur_scan.features_felix import (
    get_min_transaction_amount as get_min_transaction_amount_felix,
)
from recur_scan.features_felix import (
    get_transaction_intervals as get_transaction_intervals_felix,
)
from recur_scan.features_frank import (
    amount_coefficient_of_variation,
    amount_similarity,
    amount_stability_score,
    amount_z_score,
    detect_non_recurring_pattern,
    detect_recurring_company,
    detect_subscription_pattern,
    frequency_features,
    get_enhanced_features,
    get_same_amount_ratio,
    get_transaction_intervals,
    get_transaction_stability_features,
    merchant_category_features,
    normalized_days_difference,
    one_time_features,
    proportional_timing_deviation,
    recurrence_interval_variance,
    seasonal_spending_cycle,
    vendor_recurrence_trend,
    weekly_spending_cycle,
)
from recur_scan.features_freedom import (
    get_day_of_week,
    get_days_until_next_transaction,
    get_periodicity_confidence,
    get_recurrence_streak,
)
from recur_scan.features_happy import (
    get_day_of_month_consistency as get_day_of_month_consistency_happy,
)
from recur_scan.features_happy import (
    get_n_transactions_same_description,
    get_percent_transactions_same_description,
)
from recur_scan.features_happy import (
    get_transaction_frequency as get_transaction_frequency_happy,
)
from recur_scan.features_laurels import (
    _aggregate_transactions,
    _calculate_intervals,
    _calculate_statistics,
    date_irregularity_dominance,
    day_consistency_score_feature,
    day_of_week_feature,
    identical_transaction_ratio_feature,
    interval_variability_feature,
    is_deposit_feature,
    is_monthly_recurring_feature,
    is_near_periodic_interval_feature,
    is_single_transaction_feature,
    is_varying_amount_recurring_feature,
    low_amount_variation_feature,
    merchant_amount_frequency_feature,
    merchant_amount_std_feature,
    merchant_interval_mean_feature,
    merchant_interval_std_feature,
    non_recurring_irregularity_score,
    recurrence_likelihood_feature,
    rolling_amount_mean_feature,
    time_since_last_transaction_same_merchant_feature,
    transaction_month_feature,
    transaction_pattern_complexity,
)
from recur_scan.features_naomi import (
    get_irregular_periodicity,
    get_irregular_periodicity_with_tolerance,
    get_n_same_name_transactions,
    get_time_between_transactions,
    get_transaction_amount_stability,
    get_transaction_time_of_month,
    get_vendor_recurrence_consistency,
    get_vendor_recurring_ratio,
)
from recur_scan.features_naomi import (
    get_transaction_frequency as get_transaction_frequency_naomi,
)
from recur_scan.features_naomi import (
    get_user_transaction_frequency as get_user_transaction_frequency_naomi,
)
from recur_scan.features_nnanna import (
    get_average_transaction_amount,
    get_dispersion_transaction_amount,
    get_mad_transaction_amount,
    get_mobile_transaction,
    get_time_interval_between_transactions,
    get_transaction_interval_consistency,
)
from recur_scan.features_nnanna import (
    get_coefficient_of_variation as get_coefficient_of_variation_nnanna,
)
from recur_scan.features_nnanna import (
    get_transaction_frequency as get_transaction_frequency_nnanna,
)
from recur_scan.features_original import (
    get_ends_in_99,
    get_is_always_recurring,
    get_is_insurance,
    get_is_phone,
    get_is_utility,
    get_n_transactions_days_apart,
    get_n_transactions_same_amount,
    get_n_transactions_same_day,
    get_pct_transactions_days_apart,
    get_pct_transactions_same_day,
    get_percent_transactions_same_amount,
    get_transaction_z_score,
)
from recur_scan.features_osasere import (
    get_day_of_month_consistency as get_day_of_month_consistency_osasere,
)
from recur_scan.features_osasere import (
    get_day_of_month_variability,
    get_median_period,
    get_recurrence_confidence,
    has_min_recurrence_period,
    is_weekday_consistent,
)
from recur_scan.features_praise import (
    amount_ends_in_00,
    amount_ends_in_99,
    get_avg_days_between_same_merchant_amount,
    get_days_since_last_same_merchant_amount,
    get_interval_variance_coefficient,
    get_max_transaction_amount,
    get_min_transaction_amount,
    get_most_frequent_names,
    get_n_transactions_same_merchant_amount,
    get_percent_transactions_same_merchant_amount,
    get_stddev_days_between_same_merchant_amount,
    has_consistent_reference_codes,
    has_incrementing_numbers,
    is_expected_transaction_date,
    is_recurring,
    is_recurring_merchant,
)
from recur_scan.features_praise import (
    get_average_transaction_amount as get_average_transaction_amount_praise,
)
from recur_scan.features_precious import (
    amount_ends_in_00 as amount_ends_in_00_precious,
)
from recur_scan.features_precious import (
    get_additional_features,
    get_amount_variation_features,
    get_recurring_frequency,
    is_subscription_amount,
)
from recur_scan.features_precious import (
    get_avg_days_between_same_merchant_amount as get_avg_days_between_same_merchant_amount_precious,
)
from recur_scan.features_precious import (
    get_days_since_last_same_merchant_amount as get_days_since_last_same_merchant_amount_precious,
)
from recur_scan.features_precious import (
    get_n_transactions_same_merchant_amount as get_n_transactions_same_merchant_amount_precious,
)
from recur_scan.features_precious import (
    get_percent_transactions_same_merchant_amount as get_percent_transactions_same_merchant_amount_precious,
)
from recur_scan.features_precious import (
    get_stddev_days_between_same_merchant_amount as get_stddev_days_between_same_merchant_amount_precious,
)
from recur_scan.features_precious import (
    is_recurring_merchant as is_recurring_merchant_precious,
)
from recur_scan.features_raphael import (
    get_has_irregular_spike,
    get_is_common_subscription_amount,
    get_is_first_of_month,
    get_is_fixed_interval,
    get_is_similar_name,
    get_occurs_same_week,
)
from recur_scan.features_raphael import (
    get_n_transactions_days_apart as get_n_transactions_days_apart_raphael,
)
from recur_scan.features_raphael import (
    get_n_transactions_same_day as get_n_transactions_same_day_raphael,
)
from recur_scan.features_raphael import (
    get_pct_transactions_days_apart as get_pct_transactions_days_apart_raphael,
)
from recur_scan.features_raphael import (
    get_pct_transactions_same_day as get_pct_transactions_same_day_raphael,
)
from recur_scan.features_samuel import (
    get_amount_std_dev,
    get_is_weekend_transaction,
    get_median_transaction_amount,
)
from recur_scan.features_samuel import (
    get_is_always_recurring as get_is_always_recurring_samuel,
)
from recur_scan.features_samuel import (
    get_transaction_frequency as get_transaction_frequency_samuel,
)
from recur_scan.features_segun import (
    get_average_transaction_amount as get_average_transaction_amount_segun,
)
from recur_scan.features_segun import (
    get_average_transaction_interval,
    get_total_transaction_amount,
    get_transaction_amount_frequency,
    get_transaction_amount_median,
    get_transaction_amount_std,
    get_transaction_day_of_week,
    get_transaction_time_of_day,
    get_unique_transaction_amount_count,
)
from recur_scan.features_segun import (
    get_max_transaction_amount as get_max_transaction_amount_segun,
)
from recur_scan.features_segun import (
    get_min_transaction_amount as get_min_transaction_amount_segun,
)
from recur_scan.features_segun import (
    get_transaction_amount_range as get_transaction_amount_range_segun,
)
from recur_scan.features_tife import (
    get_amount_cluster_count,
    get_amount_range,
    get_amount_relative_change,
    get_amount_variability,
    get_days_since_last_same_amount,
    get_dominant_interval_strength,
    get_interval_consistency,
    get_interval_histogram,
    get_interval_mode,
    get_merchant_amount_signature,
    get_merchant_name_frequency,
    get_near_amount_consistency,
    get_normalized_interval_consistency,
    get_transaction_count,
    get_transaction_density,
)
from recur_scan.features_tife import (
    get_amount_stability_score as get_amount_stability_score_tife,
)
from recur_scan.features_tife import (
    get_transaction_frequency as get_transaction_frequency_tife,
)
from recur_scan.features_victor import get_avg_days_between
>>>>>>> 42c455de
from recur_scan.transactions import Transaction
from recur_scan.utils import parse_date

# class Transaction:
#     """A simple transaction class for type annotation."""

<<<<<<< HEAD
#     def __init__(self, id: int, user_id: str, name: str, date: str, amount: float) -> None:
#         self.id = id
#         self.user_id = user_id
#         self.name = name
#         self.date = date
#         self.amount = amount


def parse_date(date_str: str) -> datetime:
    """Parse a date string into a datetime object."""
    try:
        if "/" in date_str:
            return datetime.strptime(date_str, "%m/%d/%Y")
        return datetime.strptime(date_str, "%Y-%m-%d")
    except ValueError:
        return datetime(1970, 1, 1)


def get_n_transactions_same_amount(transaction: Transaction, transactions: list[Transaction]) -> int:
    """Count transactions with the same amount."""
    return sum(1 for t in transactions if t.amount == transaction.amount)


def get_percent_transactions_same_amount(transaction: Transaction, transactions: list[Transaction]) -> float:
    """Percentage of transactions with the same amount."""
    if not transactions:
        return 0.0
    return get_n_transactions_same_amount(transaction, transactions) / len(transactions)
=======
def get_features(transaction: Transaction, all_transactions: list[Transaction]) -> dict[str, float | int | bool]:
    """Get the features for a transaction"""
    """Extract all features for a transaction by calling individual feature functions.
    This prepares a dictionary of features for model training.
>>>>>>> 42c455de

    Args:
        transaction (Transaction): The transaction to extract features for.
        all_transactions (List[Transaction]): List of all transactions for context.

<<<<<<< HEAD
def get_ends_in_99(transaction: Transaction) -> bool:
    """Check if the amount ends in .99."""
    return str(transaction.amount).endswith(".99")


def get_n_transactions_same_day(transaction: Transaction, transactions: list[Transaction], tolerance: int) -> int:
    """Count transactions on the same day within tolerance."""
    ref_date = parse_date(transaction.date)
    return sum(1 for t in transactions if abs((parse_date(t.date) - ref_date).days) <= tolerance)


def get_pct_transactions_same_day(transaction: Transaction, transactions: list[Transaction], tolerance: int) -> float:
    """Percentage of transactions on the same day within tolerance."""
    if not transactions:
        return 0.0
    return get_n_transactions_same_day(transaction, transactions, tolerance) / len(transactions)


def get_n_transactions_days_apart(
    transaction: Transaction, transactions: list[Transaction], days: int, tolerance: int
) -> int:
    """Count transactions exactly 'days' apart within tolerance."""
    ref_date = parse_date(transaction.date)
    count = 0
    for t in transactions:
        delta = abs((parse_date(t.date) - ref_date).days)
        if delta != 0 and abs(delta - days) <= tolerance:
            count += 1
    return count


def get_pct_transactions_days_apart(
    transaction: Transaction, transactions: list[Transaction], days: int, tolerance: int
) -> float:
    """Percentage of transactions 'days' apart within tolerance."""
    if not transactions:
        return 0.0
    return get_n_transactions_days_apart(transaction, transactions, days, tolerance) / len(transactions)


def get_is_insurance(transaction: Transaction) -> bool:
    """Check if the transaction is insurance-related."""
    return "insurance" in transaction.name.lower()


def get_is_phone(transaction: Transaction) -> bool:
    """Check if the transaction is phone-related."""
    return any(kw in transaction.name.lower() for kw in {"at&t", "t-mobile", "verizon", "phone"})


def get_is_utility(transaction: Transaction) -> bool:
    """Check if the transaction is utility-related."""
    keywords = {"energy", "water", "electric", "gas"}
    name_lower = transaction.name.lower()
    return any(kw == name_lower or f" {kw} " in f" {name_lower} " for kw in keywords)


def get_is_always_recurring(transaction: Transaction, recurring_merchants: set[str]) -> int:
    """Check if the merchant is always recurring."""
    return 1 if transaction.name in recurring_merchants else 0


def get_is_monthly_recurring(transaction: Transaction, transactions: list[Transaction]) -> bool:
    """Check if the transaction recurs monthly."""
    same_name_txns = [t for t in transactions if t.name == transaction.name and t.date != transaction.date]
    if len(same_name_txns) < 2:  # Require at least 2 prior transactions
        return False
    ref_date = parse_date(transaction.date)
    intervals = sorted([abs((parse_date(t.date) - ref_date).days) for t in same_name_txns])
    # Check if at least two intervals are approximately monthly (28-31 days)
    monthly_count = sum(1 for i in intervals if 28 <= i <= 31)
    return monthly_count >= 2  # Require at least 2 monthly intervals


def get_is_similar_amount(transaction: Transaction, transactions: list[Transaction]) -> bool:
    """Check if the amount is similar to others (within 5%)."""
    same_name_txns = [t for t in transactions if t.name == transaction.name]
    if not same_name_txns:
        return False
    avg_amount = mean([t.amount for t in same_name_txns])
    return abs(transaction.amount - avg_amount) / (avg_amount or 1.0) <= 0.05  # Avoid division by zero


def get_transaction_interval_consistency(transaction: Transaction, transactions: list[Transaction]) -> float:
    """Measure consistency of transaction intervals."""
    same_name_txns = sorted([t for t in transactions if t.name == transaction.name], key=lambda x: parse_date(x.date))
    if len(same_name_txns) < 3:  # Need at least 2 intervals (3 transactions)
        return 0.0 if len(same_name_txns) <= 1 else 0.5
    intervals = [
        (parse_date(same_name_txns[i].date) - parse_date(same_name_txns[i - 1].date)).days
        for i in range(1, len(same_name_txns))
    ]
    return 1.0 - (stdev(intervals) / mean(intervals) if intervals and mean(intervals) > 0 else 0.0)


def get_cluster_label(transaction: Transaction, transactions: list[Transaction]) -> int:
    """Simple clustering: 1 if similar to others, 0 if not."""
    same_name_txns = [t for t in transactions if t.name == transaction.name]
    return 1 if len(same_name_txns) > 1 and get_is_similar_amount(transaction, transactions) else 0


def get_subscription_keyword_score(transaction: Transaction) -> float:
    """Score based on subscription-related keywords."""
    name_lower = transaction.name.lower()
    always_recurring = {"netflix", "spotify", "disney+", "hulu", "amazon prime"}
    keywords = {"premium", "monthly", "plan", "subscription"}
    if name_lower in always_recurring:
        return 1.0
    if any(kw in name_lower for kw in keywords):
        return 0.8
    return 0.0


def get_recurring_confidence_score(transaction: Transaction, transactions: list[Transaction]) -> float:
    """Calculate a confidence score for recurrence."""
    same_name_txns = [t for t in transactions if t.name == transaction.name]
    if not same_name_txns:
        return 0.0
    time_score = get_time_regularity_score(transaction, transactions)
    amount_score = 1.0 if get_is_similar_amount(transaction, transactions) else 0.5
    freq_score = min(1.0, len(same_name_txns) * 0.4)
    return max(0.0, min(1.0, (time_score * 0.5 + amount_score * 0.3 + freq_score * 0.2)))


def get_time_regularity_score(transaction: Transaction, transactions: list[Transaction]) -> float:
    """Score based on regularity of transaction timing."""
    same_name_txns = sorted([t for t in transactions if t.name == transaction.name], key=lambda x: parse_date(x.date))
    if len(same_name_txns) < 2:
        return 0.0
    intervals = [
        (parse_date(same_name_txns[i].date) - parse_date(same_name_txns[i - 1].date)).days
        for i in range(1, len(same_name_txns))
    ]
    if not intervals:
        return 0.0
    avg_interval = mean(intervals)
    variance = sum(abs(x - avg_interval) for x in intervals) / len(intervals)
    return max(0.0, 1.0 - (3 * variance / avg_interval))


def get_outlier_score(transaction: Transaction, transactions: list[Transaction]) -> float:
    """Calculate z-score to detect outliers."""
    same_name_txns = [t for t in transactions if t.name == transaction.name]
    if len(same_name_txns) < 2:
        return 0.0
    amounts = [t.amount for t in same_name_txns]
    avg = mean(amounts)
    std = stdev(amounts) if len(amounts) > 1 else 0.0  # Avoid stdev on single value
    return abs(transaction.amount - avg) / std if std > 0 else 0.0


def get_features(transaction: Transaction, transactions: list[Transaction]) -> dict[str, float]:
    """Extract all features for a transaction."""
    recurring_merchants = {"Netflix", "Spotify", "Disney+", "Hulu", "Amazon Prime"}
    return {
        "n_transactions_same_amount": get_n_transactions_same_amount(transaction, transactions),
        "pct_transactions_same_amount": get_percent_transactions_same_amount(transaction, transactions),
        "ends_in_99": float(get_ends_in_99(transaction)),
        "n_transactions_same_day": get_n_transactions_same_day(transaction, transactions, tolerance=0),
        "pct_transactions_same_day": get_pct_transactions_same_day(transaction, transactions, tolerance=0),
        "n_transactions_30_days_apart": get_n_transactions_days_apart(transaction, transactions, 30, 1),
        "pct_transactions_30_days_apart": get_pct_transactions_days_apart(transaction, transactions, 30, 1),
        "is_insurance": float(get_is_insurance(transaction)),
        "is_phone": float(get_is_phone(transaction)),
        "is_utility": float(get_is_utility(transaction)),
        "is_always_recurring": float(get_is_always_recurring(transaction, recurring_merchants)),
        "is_monthly_recurring": float(get_is_monthly_recurring(transaction, transactions)),
        "is_similar_amount": float(get_is_similar_amount(transaction, transactions)),
        "transaction_interval_consistency": get_transaction_interval_consistency(transaction, transactions),
        "cluster_label": float(get_cluster_label(transaction, transactions)),
        "subscription_keyword_score": get_subscription_keyword_score(transaction),
        "recurring_confidence_score": get_recurring_confidence_score(transaction, transactions),
        "time_regularity_score": get_time_regularity_score(transaction, transactions),
        "outlier_score": get_outlier_score(transaction, transactions),
=======
    Returns:
        Dict[str, Union[float, int]]: Dictionary mapping feature names to their computed values.
    """
    # Compute groups and amount counts internally
    groups = _aggregate_transactions(all_transactions)
    amount_counts: defaultdict[float, int] = defaultdict(int)
    for t in all_transactions:
        amount_counts[t.amount] += 1

    # Extract user ID and merchant name from the transaction
    user_id, merchant_name = transaction.user_id, transaction.name
    # Get transactions for this user and merchant
    merchant_trans = groups.get(user_id, {}).get(merchant_name, [])
    # Sort transactions by date for chronological analysis
    merchant_trans.sort(key=lambda x: x.date)

    # Parse all dates for this merchant's transactions once
    parsed_dates = []
    for trans in merchant_trans:
        date = parse_date(trans.date)
        if date is not None:
            parsed_dates.append(date)

    # Calculate intervals and amounts for statistical analysis
    intervals = _calculate_intervals(parsed_dates)
    amounts = [trans.amount for trans in merchant_trans]
    interval_stats = _calculate_statistics([float(i) for i in intervals])
    amount_stats = _calculate_statistics(amounts)

    histogram = get_interval_histogram(all_transactions)

    vendor_txns, user_vendor_txns, preprocessed = compute_recurring_inputs_at(transaction, all_transactions)
    date_obj = preprocessed["date_objects"][transaction]
    total_txns = len(vendor_txns)

    return {
        "n_transactions_same_amount": get_n_transactions_same_amount(transaction, all_transactions),
        "percent_transactions_same_amount": get_percent_transactions_same_amount(transaction, all_transactions),
        "ends_in_99": get_ends_in_99(transaction),
        "amount": transaction.amount,
        "same_day_exact": get_n_transactions_same_day(transaction, all_transactions, 0),
        "pct_transactions_same_day": get_pct_transactions_same_day(transaction, all_transactions, 0),
        "same_day_off_by_1": get_n_transactions_same_day(transaction, all_transactions, 1),
        "same_day_off_by_2": get_n_transactions_same_day(transaction, all_transactions, 2),
        "14_days_apart_exact": get_n_transactions_days_apart(transaction, all_transactions, 14, 0),
        "pct_14_days_apart_exact": get_pct_transactions_days_apart(transaction, all_transactions, 14, 0),
        "14_days_apart_off_by_1": get_n_transactions_days_apart(transaction, all_transactions, 14, 1),
        "pct_14_days_apart_off_by_1": get_pct_transactions_days_apart(transaction, all_transactions, 14, 1),
        "7_days_apart_exact": get_n_transactions_days_apart(transaction, all_transactions, 7, 0),
        "pct_7_days_apart_exact": get_pct_transactions_days_apart(transaction, all_transactions, 7, 0),
        "7_days_apart_off_by_1": get_n_transactions_days_apart(transaction, all_transactions, 7, 1),
        "pct_7_days_apart_off_by_1": get_pct_transactions_days_apart(transaction, all_transactions, 7, 1),
        "is_insurance": get_is_insurance(transaction),
        "is_utility": get_is_utility(transaction),
        "is_phone": get_is_phone(transaction),
        "is_always_recurring": get_is_always_recurring(transaction),
        "z_score": get_transaction_z_score(transaction, all_transactions),
        "abs_z_score": abs(get_transaction_z_score(transaction, all_transactions)),
        # Frank's features
        "likely_same_amount": amount_similarity(transaction, all_transactions),
        "normalized_days_difference": normalized_days_difference(transaction, all_transactions),
        "amount_stability_score": amount_stability_score(all_transactions),
        "amount_z_score": amount_z_score(transaction, all_transactions),
        "weekly_spendings ": weekly_spending_cycle(all_transactions),
        "vendor_recurrence_trend": vendor_recurrence_trend(all_transactions),
        "seasonal_spending_cycle": seasonal_spending_cycle(transaction, all_transactions),
        "recurrence_interval_variance": recurrence_interval_variance(all_transactions),
        **frequency_features(all_transactions),
        **detect_non_recurring_pattern(all_transactions),  # Merges non-recurring pattern features
        **get_transaction_intervals(all_transactions),  # Merges new time-based features
        "amount_ratio": get_same_amount_ratio(transaction, all_transactions),
        "amount_coefficient_of_variation": amount_coefficient_of_variation(all_transactions),
        "proportional_timing_deviation": proportional_timing_deviation(transaction, all_transactions),
        **detect_recurring_company(transaction.name),  # Merges recurring company features
        **merchant_category_features(transaction.name),  # Merges merchant category features
        **one_time_features(all_transactions),  # Merges one-time purchase features
        **detect_subscription_pattern(all_transactions),  # Merges subscription-based features
        **get_enhanced_features(transaction, all_transactions, len(all_transactions)),  # Merges new enhanced features
        **get_transaction_stability_features(all_transactions),  # Merges new stability-based features
        # Christopher's features
        "n_transactions_same_name": len(all_transactions),
        "n_transactions_same_amount_chris": get_n_transactions_same_amount_chris(transaction, all_transactions),
        "percent_transactions_same_amount_chris": get_percent_transactions_same_amount_chris(
            transaction, all_transactions
        ),
        "transaction_frequency": get_transaction_frequency(all_transactions),
        "transaction_std_amount": get_transaction_std_amount(all_transactions),
        "follows_regular_interval": follows_regular_interval(all_transactions),
        "skipped_months": detect_skipped_months(all_transactions),
        "day_of_month_consistency": get_day_of_month_consistency(all_transactions),
        "coefficient_of_variation": get_coefficient_of_variation(all_transactions),
        "median_interval": get_median_interval(all_transactions),
        "is_known_recurring_company": is_known_recurring_company(transaction.name),
        "is_known_fixed_subscription": is_known_fixed_subscription(transaction),
        # Laurels' features
        "identical_transaction_ratio": identical_transaction_ratio_feature(
            transaction, all_transactions, merchant_trans
        ),
        "is_monthly_recurring": is_monthly_recurring_feature(merchant_trans),
        "recurrence_likelihood": recurrence_likelihood_feature(merchant_trans, interval_stats, amount_stats),
        "is_varying_amount_recurring": is_varying_amount_recurring_feature(interval_stats, amount_stats),
        "day_consistency_score": day_consistency_score_feature(merchant_trans),
        "is_near_periodic_interval": is_near_periodic_interval_feature(interval_stats),
        "merchant_amount_std": merchant_amount_std_feature(amount_stats),
        "merchant_interval_std": merchant_interval_std_feature(interval_stats),
        "merchant_interval_mean": merchant_interval_mean_feature(interval_stats),
        "time_since_last_transaction_same_merchant": time_since_last_transaction_same_merchant_feature(parsed_dates),
        "is_deposit": is_deposit_feature(transaction, merchant_trans),
        "day_of_week": day_of_week_feature(transaction),
        "transaction_month": transaction_month_feature(transaction),
        "rolling_amount_mean": rolling_amount_mean_feature(merchant_trans),
        "low_amount_variation": low_amount_variation_feature(amount_stats),
        "is_single_transaction": is_single_transaction_feature(merchant_trans),
        "interval_variability": interval_variability_feature(interval_stats),
        "merchant_amount_frequency": merchant_amount_frequency_feature(merchant_trans),
        "non_recurring_irregularity_score": non_recurring_irregularity_score(
            merchant_trans, interval_stats, amount_stats
        ),
        "transaction_pattern_complexity": transaction_pattern_complexity(merchant_trans, interval_stats),
        "date_irregularity_dominance": date_irregularity_dominance(merchant_trans, interval_stats, amount_stats),
        # Emmanuel Ezechukwu (2)'s features
        **get_recurrence_patterns(transaction, all_transactions),
        **get_recurring_consistency_score(transaction, all_transactions),
        "is_recurring": int(validate_recurring_transaction(transaction)),
        "subscription_tier": classify_subscription_tier(transaction),
        **get_amount_features_emmanuel2(transaction, all_transactions),
        **get_user_behavior_features(transaction, all_transactions),
        **get_refund_features(transaction, all_transactions),
        **get_monthly_spending_trend(transaction, all_transactions),
        # Nnanna's features
        "time_interval_between_transactions": get_time_interval_between_transactions(transaction, all_transactions),
        "mobile_company": get_mobile_transaction(transaction),
        "transaction_frequency_nnanna": get_transaction_frequency_nnanna(transaction, all_transactions),
        "transaction_amount_dispersion": get_dispersion_transaction_amount(transaction, all_transactions),
        "mad_transaction_amount": get_mad_transaction_amount(transaction, all_transactions),
        "coefficient_of_variation_nnanna": get_coefficient_of_variation_nnanna(transaction, all_transactions),
        "transaction_interval_consistency": get_transaction_interval_consistency(transaction, all_transactions),
        "average_transaction_amount": get_average_transaction_amount(transaction, all_transactions),
        # Ebenezer's features
        "n_transactions_same_name_ebenezer": get_n_transactions_same_name(transaction, all_transactions),
        "percent_transactions_same_name": get_percent_transactions_same_name(transaction, all_transactions),
        "avg_amount_same_name": get_avg_amount_same_name(transaction, all_transactions),
        "std_amount_same_name": get_std_amount_same_name(transaction, all_transactions),
        "n_transactions_same_month": get_n_transactions_same_month(transaction, all_transactions),
        "percent_transactions_same_month": get_percent_transactions_same_month(transaction, all_transactions),
        "avg_amount_same_month": get_avg_amount_same_month(transaction, all_transactions),
        "std_amount_same_month": get_std_amount_same_month(transaction, all_transactions),
        "n_transactions_same_user_id": get_n_transactions_same_user_id(transaction, all_transactions),
        "percent_transactions_same_user_id": get_percent_transactions_same_user_id(transaction, all_transactions),
        "percent_transactions_same_day_of_week": get_percent_transactions_same_day_of_week(
            transaction, all_transactions
        ),
        "avg_amount_same_day_of_week": get_avg_amount_same_day_of_week(transaction, all_transactions),
        "std_amount_same_day_of_week": get_std_amount_same_day_of_week(transaction, all_transactions),
        "n_transactions_within_amount_range": get_n_transactions_within_amount_range(transaction, all_transactions),
        "percent_transactions_within_amount_range": get_percent_transactions_within_amount_range(
            transaction, all_transactions
        ),
        # Praise's features
        "is_recurring_merchant": is_recurring_merchant(transaction),
        "avg_days_between_same_merchant_amount": get_avg_days_between_same_merchant_amount(
            transaction, all_transactions
        ),
        "average_transaction_amount_praise": get_average_transaction_amount_praise(all_transactions),
        "max_transaction_amount": get_max_transaction_amount(all_transactions),
        "min_transaction_amount": get_min_transaction_amount(all_transactions),
        "most_frequent_names": len(get_most_frequent_names(all_transactions)),
        "is_recurring_praise": is_recurring(transaction, all_transactions),
        "amount_ends_in_99": amount_ends_in_99(transaction),
        "amount_ends_in_00": amount_ends_in_00(transaction),
        "n_transactions_same_merchant_amount": get_n_transactions_same_merchant_amount(transaction, all_transactions),
        "percent_transactions_same_merchant_amount": get_percent_transactions_same_merchant_amount(
            transaction, all_transactions
        ),
        "interval_variance_coefficient": get_interval_variance_coefficient(transaction, all_transactions),
        "stddev_days_between_same_merchant_amount": get_stddev_days_between_same_merchant_amount(
            transaction, all_transactions
        ),
        "days_since_last_same_merchant_amount": get_days_since_last_same_merchant_amount(transaction, all_transactions),
        "is_expected_transaction_date": is_expected_transaction_date(transaction, all_transactions),
        "has_incrementing_numbers": has_incrementing_numbers(transaction, all_transactions),
        "has_consistent_reference_codes": has_consistent_reference_codes(transaction, all_transactions),
        # Emmanuel Ezechukwu (1)'s features
        "n_transactions_same_amount_emmanuel1": get_n_transactions_same_amount_emmanuel1(transaction, all_transactions),
        "percent_transactions_same_amount_emmanuel1": get_percent_transactions_same_amount_emmanuel1(
            transaction, all_transactions
        ),
        "days_between_std": get_days_between_std(transaction, all_transactions),
        "amount_cv": get_amount_cv(transaction, all_transactions),
        "day_of_month_consistency_emmanuel1": get_day_of_month_consistency_emmanuel1(transaction, all_transactions),
        "exact_amount_count": get_exact_amount_count(transaction, all_transactions),
        "has_recurring_keyword": get_has_recurring_keyword(transaction),
        "is_always_recurring_emmanuel1": int(get_is_always_recurring_emmanuel1(transaction)),
        "n_transactions_30_days_apart": get_n_transactions_days_apart_emmanuel1(transaction, all_transactions, 30, 2),
        "is_convenience_store_emmanuel1": get_is_convenience_store(transaction),
        "is_insurance_emmanuel1": int(get_is_insurance_emmanuel1(transaction)),
        "is_utility_emmanuel1": int(get_is_utility_emmanuel1(transaction)),
        "is_phone_emmanuel1": int(get_is_phone_emmanuel1(transaction)),
        # Asimi's features
        **get_amount_features_asimi(transaction),
        **get_user_recurring_vendor_count(transaction, all_transactions),
        **get_user_transaction_frequency(transaction, all_transactions),
        **get_vendor_amount_std(transaction, all_transactions),
        **get_vendor_recurring_user_count(transaction, all_transactions),
        **get_vendor_transaction_frequency(transaction, all_transactions),
        **get_user_vendor_transaction_count(transaction, all_transactions),
        **get_user_vendor_recurrence_rate(transaction, all_transactions),
        **get_user_vendor_interaction_count(transaction, all_transactions),
        **get_amount_category(transaction),
        **get_amount_pattern_features(transaction, all_transactions),
        **get_temporal_consistency_features(transaction, all_transactions),
        **get_vendor_recurrence_profile(transaction, all_transactions),
        **get_user_vendor_relationship_features(transaction, all_transactions),
        "is_recurring_asimi": is_valid_recurring_transaction(transaction),
        **get_user_specific_features(transaction, all_transactions),
        # Samuel's features
        "transaction_frequency_samuel": get_transaction_frequency_samuel(transaction, all_transactions),
        "amount_std_dev": get_amount_std_dev(transaction, all_transactions),
        "median_transaction_amount": get_median_transaction_amount(transaction, all_transactions),
        "is_weekend_transaction": get_is_weekend_transaction(transaction),
        "is_always_recurring_samuel": get_is_always_recurring_samuel(transaction),
        # Precious's features
        "amount_ends_in_00_precious": amount_ends_in_00_precious(transaction),
        "is_recurring_merchant_precious": is_recurring_merchant_precious(transaction),
        "n_transactions_same_merchant_amount_precious": get_n_transactions_same_merchant_amount_precious(
            transaction, all_transactions
        ),
        "percent_transactions_same_merchant_amount_precious": get_percent_transactions_same_merchant_amount_precious(
            transaction, all_transactions
        ),
        "avg_days_between_same_merchant_amount_precious": get_avg_days_between_same_merchant_amount_precious(
            transaction, all_transactions
        ),
        "stddev_days_between_same_merchant_amount_precious": get_stddev_days_between_same_merchant_amount_precious(
            transaction, all_transactions
        ),
        "days_since_last_same_merchant_amount_precious": get_days_since_last_same_merchant_amount_precious(
            transaction, all_transactions
        ),
        "recurring_frequency": get_recurring_frequency(transaction, all_transactions),
        "is_subscription_amount": is_subscription_amount(transaction),
        **get_additional_features(transaction, all_transactions),
        **get_amount_variation_features(transaction, all_transactions),
        # Happy's features
        "get_n_transactions_same_description": get_n_transactions_same_description(transaction, all_transactions),
        "get_percent_transactions_same_description": get_percent_transactions_same_description(
            transaction, all_transactions
        ),
        "get_transaction_same_frequency": get_transaction_frequency_happy(transaction, all_transactions),
        "get_day_of_month_consistency": get_day_of_month_consistency_happy(transaction, all_transactions),
        # Osasere's features
        "has_min_recurrence_period_osasere": has_min_recurrence_period(transaction, all_transactions),
        "day_of_month_consistency_osasere": get_day_of_month_consistency_osasere(transaction, all_transactions),
        "day_of_month_variability": get_day_of_month_variability(transaction, all_transactions),
        "recurrence_confidence": get_recurrence_confidence(transaction, all_transactions),
        "median_period_days": get_median_period(transaction, all_transactions),
        "is_weekday_consistent": is_weekday_consistent(transaction, all_transactions),
        # Felix's features
        "n_transactions_same_vendor": get_n_transactions_same_vendor(transaction, all_transactions),
        "max_transaction_amount_felix": get_max_transaction_amount_felix(all_transactions),
        "min_transaction_amount_felix": get_min_transaction_amount_felix(all_transactions),
        "is_phone_felix": get_is_phone_felix(transaction),
        "month": get_month(transaction),
        "day_felix": get_day_felix(transaction),
        "year": get_year(transaction),
        "is_insurance_felix": get_is_insurance_felix(transaction),
        "is_utility_felix": get_is_utility_felix(transaction),
        "is_always_recurring_felix": get_is_always_recurring_felix(transaction),
        "median_variation_transaction_amount": get_median_variation_transaction_amount(transaction, all_transactions),
        "variation_ratio": get_variation_ratio(transaction, all_transactions),
        "transactions_interval_stability": get_transactions_interval_stability(transaction, all_transactions),
        "average_transaction_amount_felix": get_average_transaction_amount_felix(transaction, all_transactions),
        "dispersion_transaction_amount_felix": get_dispersion_transaction_amount_felix(transaction, all_transactions),
        "transaction_rate": get_transaction_rate(transaction, all_transactions),
        **get_transaction_intervals_felix(all_transactions),
        # Adeyinka's features
        "avg_days_between_transactions_adeyinka": get_average_days_between_transactions(transaction, all_transactions),
        "time_regularity_score_adeyinka": get_time_regularity_score(transaction, all_transactions),
        "is_always_recurring_adeyinka": get_is_always_recurring_adeyinka(transaction),
        "transaction_amount_variance_adeyinka": get_transaction_amount_variance(transaction, all_transactions),
        "outlier_score_adeyinka": get_outlier_score(transaction, all_transactions),
        "recurring_confidence_score_adeyinka": get_recurring_confidence_score(transaction, all_transactions),
        "subscription_keyword_score_adeyinka": get_subscription_keyword_score(transaction),
        "same_amount_vendor_transactions_adeyinka": get_same_amount_vendor_transactions(transaction, all_transactions),
        "30_days_apart_exact_adeyinka": get_n_transactions_days_apart_adeyinka(transaction, all_transactions, 30, 0),
        "30_days_apart_off_by_1_adeyinka": get_n_transactions_days_apart_adeyinka(transaction, all_transactions, 30, 1),
        "14_days_apart_exact_adeyinka": get_n_transactions_days_apart_adeyinka(transaction, all_transactions, 14, 0),
        "14_days_apart_off_by_1_adeyinka": get_n_transactions_days_apart_adeyinka(transaction, all_transactions, 14, 1),
        "7_days_apart_exact_adeyinka": get_n_transactions_days_apart_adeyinka(transaction, all_transactions, 7, 0),
        "7_days_apart_off_by_1_adeyinka": get_n_transactions_days_apart_adeyinka(transaction, all_transactions, 7, 1),
        # Elliot's features
        "is_utility_elliot": is_utility_bill(transaction),
        "is_always_recurring_elliot": get_is_always_recurring_elliot(transaction),
        "is_auto_pay": is_auto_pay(transaction),
        "is_membership": is_membership(transaction),
        "is_near_same_amount": get_is_near_same_amount(transaction, all_transactions),
        "is_recurring_based_on_99": is_recurring_based_on_99(transaction, all_transactions),
        "transaction_similarity": get_transaction_similarity(transaction, all_transactions),
        "is_weekday_transaction": is_weekday_transaction(transaction),
        "is_split_transaction": is_split_transaction(transaction, all_transactions),
        "is_price_trending_5pct": is_price_trending(transaction, all_transactions, 5),
        "is_price_trending_10pct": is_price_trending(transaction, all_transactions, 10),
        # Freedom's features
        "day_of_week_freedom": get_day_of_week(transaction),
        "days_until_next_transaction": get_days_until_next_transaction(transaction, all_transactions),
        "periodicity_confidence_30d": get_periodicity_confidence(transaction, all_transactions, 30),
        "periodicity_confidence_7d": get_periodicity_confidence(transaction, all_transactions, 7),
        "recurrence_streak": get_recurrence_streak(transaction, all_transactions),
        # Tife's features
        "transaction_frequency_tife": get_transaction_frequency_tife(all_transactions),
        "interval_consistency": get_interval_consistency(all_transactions),
        "amount_variability": get_amount_variability(all_transactions),
        "amount_range": get_amount_range(all_transactions),
        "transaction_count": get_transaction_count(all_transactions),
        "interval_mode": get_interval_mode(all_transactions),
        "normalized_interval_consistency": get_normalized_interval_consistency(all_transactions),
        "days_since_last_same_amount": get_days_since_last_same_amount(transaction, all_transactions),
        "amount_relative_change": get_amount_relative_change(transaction, all_transactions),
        "merchant_name_frequency": get_merchant_name_frequency(transaction, all_transactions),
        "amount_stability_score_tife": get_amount_stability_score_tife(all_transactions),
        "dominant_interval_strength": get_dominant_interval_strength(all_transactions),
        "near_amount_consistency": get_near_amount_consistency(transaction, all_transactions),
        "merchant_amount_signature": get_merchant_amount_signature(transaction, all_transactions),
        "amount_cluster_count": get_amount_cluster_count(transaction, all_transactions),
        "transaction_density": get_transaction_density(all_transactions),
        "biweekly_interval": histogram["biweekly"],
        "monthly_interval": histogram["monthly"],
        # Bassey's features
        "is_subscription": get_is_subscription(transaction),
        "is_streaming_service": get_is_streaming_service(transaction),
        "is_gym_membership": get_is_gym_membership(transaction),
        # Raphael's features
        "same_day_exact_raphael": get_n_transactions_same_day_raphael(transaction, all_transactions, 0),
        "pct_transactions_same_day_raphael": get_pct_transactions_same_day_raphael(transaction, all_transactions, 0),
        "same_day_off_by_1_raphael": get_n_transactions_same_day_raphael(transaction, all_transactions, 1),
        "same_day_off_by_2_raphael": get_n_transactions_same_day_raphael(transaction, all_transactions, 2),
        "14_days_apart_exact_raphael": get_n_transactions_days_apart_raphael(transaction, all_transactions, 14, 0),
        "pct_14_days_apart_exact_raphael": get_pct_transactions_days_apart_raphael(
            transaction, all_transactions, 14, 0
        ),
        "14_days_apart_off_by_1_raphael": get_n_transactions_days_apart_raphael(transaction, all_transactions, 14, 1),
        "pct_14_days_apart_off_by_1_raphael": get_pct_transactions_days_apart_raphael(
            transaction, all_transactions, 14, 1
        ),
        "7_days_apart_exact_raphael": get_n_transactions_days_apart_raphael(transaction, all_transactions, 7, 0),
        "pct_7_days_apart_exact_raphael": get_pct_transactions_days_apart_raphael(transaction, all_transactions, 7, 0),
        "7_days_apart_off_by_1_raphael": get_n_transactions_days_apart_raphael(transaction, all_transactions, 7, 1),
        "pct_7_days_apart_off_by_1_raphael": get_pct_transactions_days_apart_raphael(
            transaction, all_transactions, 7, 1
        ),
        "is_common_subscription_amount": get_is_common_subscription_amount(transaction),
        "occurs_same_week": get_occurs_same_week(transaction, all_transactions),
        "is_similar_name": get_is_similar_name(transaction, all_transactions),
        "is_fixed_interval": get_is_fixed_interval(transaction, all_transactions),
        "has_irregular_spike": get_has_irregular_spike(transaction, all_transactions),
        "is_first_of_month": get_is_first_of_month(transaction),
        # Ernest's features
        "is_weekly": get_is_weekly(transaction, all_transactions),
        "is_monthly": get_is_monthly(transaction, all_transactions),
        "is_biweekly": get_is_biweekly(transaction, all_transactions),
        "vendor_transaction_count": get_vendor_transaction_count(transaction, all_transactions),
        "vendor_amount_variance": get_vendor_amount_variance(transaction, all_transactions),
        "is_round_amount": get_is_round_amount(transaction),
        "is_small_amount": get_is_small_amount(transaction),
        "transaction_gap_mean": get_transaction_gap_stats(transaction, all_transactions)[0],
        "transaction_frequency_ernest": get_transaction_frequency_ernest(transaction, all_transactions),
        "is_recurring_vendor": get_is_recurring_vendor(transaction),
        "is_fixed_amount": get_is_fixed_amount(transaction, all_transactions),
        "recurring_interval_score": get_recurring_interval_score(transaction, all_transactions),
        "is_weekend_transaction_ernest": get_is_weekend_transaction_ernest(transaction),
        "is_high_frequency_vendor": get_is_high_frequency_vendor(transaction, all_transactions),
        "is_same_day_of_month": get_is_same_day_of_month(transaction, all_transactions),
        "is_quarterly": get_is_quarterly(transaction, all_transactions),
        "average_transaction_amount_ernest": get_average_transaction_amount_ernest(transaction, all_transactions),
        "is_subscription_based": get_is_subscription_based(transaction),
        # Naomi's features
        "transaction_time_of_month": get_transaction_time_of_month(transaction),
        "transaction_amount_stability": get_transaction_amount_stability(transaction, all_transactions),
        "time_between_transactions": get_time_between_transactions(transaction, all_transactions),
        "transaction_frequency_naomi": get_transaction_frequency_naomi(transaction, all_transactions),
        "n_same_name_transactions": get_n_same_name_transactions(transaction, all_transactions),
        "irregular_periodicity": get_irregular_periodicity(transaction, all_transactions),
        "irregular_periodicity_with_tolerance": get_irregular_periodicity_with_tolerance(transaction, all_transactions),
        "user_transaction_frequency_naomi": get_user_transaction_frequency_naomi(transaction.user_id, all_transactions),
        "vendor_recurring_ratio": get_vendor_recurring_ratio(transaction, all_transactions),
        "vendor_recurrence_consistency": get_vendor_recurrence_consistency(transaction, all_transactions),
        # Adedotun's features
        "percent_transactions_same_amount_tolerant_at": get_percent_transactions_same_amount_tolerant(
            transaction, vendor_txns
        ),
        "is_always_recurring_at": get_is_always_recurring_at(transaction),
        "is_communication_or_energy_at": get_is_communication_or_energy_at(transaction),
        "is_recurring_monthly_at": is_recurring_core_at(transaction, vendor_txns, preprocessed, 30, 4, 2),
        "is_recurring_weekly_at": is_recurring_core_at(transaction, vendor_txns, preprocessed, 7, 2, 2),
        "is_recurring_user_vendor_at": is_recurring_core_at(transaction, user_vendor_txns, preprocessed, 30, 4, 2),
        "day_consistency": sum(1 for t in vendor_txns if abs(date_obj.day - preprocessed["date_objects"][t].day) <= 2)
        / total_txns
        if total_txns
        else 0.0,
        "amount_stability": (sum((t.amount - transaction.amount) ** 2 for t in vendor_txns) / total_txns) ** 0.5
        / transaction.amount
        if total_txns and transaction.amount
        else 0.0,
        "is_recurring_allowance_at": is_recurring_allowance_at(transaction, all_transactions, 30, 2, 2),
        # Segun's features
        "total_transaction_amount_segun": get_total_transaction_amount(all_transactions),
        "average_transaction_amount_segun": get_average_transaction_amount_segun(all_transactions),
        "max_transaction_amount_segun": get_max_transaction_amount_segun(all_transactions),
        "min_transaction_amount_segun": get_min_transaction_amount_segun(all_transactions),
        "transaction_amount_std_segun": get_transaction_amount_std(all_transactions),
        "transaction_amount_median_segun": get_transaction_amount_median(all_transactions),
        "transaction_amount_range_segun": get_transaction_amount_range_segun(all_transactions),
        "unique_transaction_amount_count": get_unique_transaction_amount_count(all_transactions),
        "transaction_amount_frequency": get_transaction_amount_frequency(transaction, all_transactions),
        "transaction_day_of_week_segun": get_transaction_day_of_week(transaction),
        "transaction_time_of_day": get_transaction_time_of_day(transaction),
        "average_transaction_interval": get_average_transaction_interval(all_transactions),
        # Victor's features
        "avg_days_between": get_avg_days_between(all_transactions),
>>>>>>> 42c455de
    }<|MERGE_RESOLUTION|>--- conflicted
+++ resolved
@@ -1,9 +1,6 @@
-<<<<<<< HEAD
+from collections import defaultdict
 from datetime import datetime
 from statistics import mean, stdev
-
-=======
-from collections import defaultdict
 
 from recur_scan.features_adedotun import (
     compute_recurring_inputs_at,
@@ -448,14 +445,58 @@
     get_transaction_frequency as get_transaction_frequency_tife,
 )
 from recur_scan.features_victor import get_avg_days_between
->>>>>>> 42c455de
 from recur_scan.transactions import Transaction
 from recur_scan.utils import parse_date
 
+
+def get_features(transaction: Transaction, all_transactions: list[Transaction]) -> dict[str, float | int | bool]:
+    """Get the features for a transaction"""
+    """Extract all features for a transaction by calling individual feature functions.
+    This prepares a dictionary of features for model training.
+
+    Args:
+        transaction (Transaction): The transaction to extract features for.
+        all_transactions (List[Transaction]): List of all transactions for context.
+
+    Returns:
+        Dict[str, Union[float, int]]: Dictionary mapping feature names to their computed values.
+    """
+    # Compute groups and amount counts internally
+    groups = _aggregate_transactions(all_transactions)
+    amount_counts: defaultdict[float, int] = defaultdict(int)
+    for t in all_transactions:
+        amount_counts[t.amount] += 1
+
+    # Extract user ID and merchant name from the transaction
+    user_id, merchant_name = transaction.user_id, transaction.name
+    # Get transactions for this user and merchant
+    merchant_trans = groups.get(user_id, {}).get(merchant_name, [])
+    # Sort transactions by date for chronological analysis
+    merchant_trans.sort(key=lambda x: x.date)
+
+    # Parse all dates for this merchant's transactions once
+    parsed_dates = []
+    for trans in merchant_trans:
+        date = parse_date(trans.date)
+        if date is not None:
+            parsed_dates.append(date)
+
+    # Calculate intervals and amounts for statistical analysis
+    intervals = _calculate_intervals(parsed_dates)
+    amounts = [trans.amount for trans in merchant_trans]
+    interval_stats = _calculate_statistics([float(i) for i in intervals])
+    amount_stats = _calculate_statistics(amounts)
+
+    histogram = get_interval_histogram(all_transactions)
+
+    vendor_txns, user_vendor_txns, preprocessed = compute_recurring_inputs_at(transaction, all_transactions)
+    date_obj = preprocessed["date_objects"][transaction]
+    total_txns = len(vendor_txns)
+
+
 # class Transaction:
 #     """A simple transaction class for type annotation."""
 
-<<<<<<< HEAD
 #     def __init__(self, id: int, user_id: str, name: str, date: str, amount: float) -> None:
 #         self.id = id
 #         self.user_id = user_id
@@ -484,18 +525,8 @@
     if not transactions:
         return 0.0
     return get_n_transactions_same_amount(transaction, transactions) / len(transactions)
-=======
-def get_features(transaction: Transaction, all_transactions: list[Transaction]) -> dict[str, float | int | bool]:
-    """Get the features for a transaction"""
-    """Extract all features for a transaction by calling individual feature functions.
-    This prepares a dictionary of features for model training.
->>>>>>> 42c455de
-
-    Args:
-        transaction (Transaction): The transaction to extract features for.
-        all_transactions (List[Transaction]): List of all transactions for context.
-
-<<<<<<< HEAD
+
+
 def get_ends_in_99(transaction: Transaction) -> bool:
     """Check if the amount ends in .99."""
     return str(transaction.amount).endswith(".99")
@@ -670,63 +701,6 @@
         "recurring_confidence_score": get_recurring_confidence_score(transaction, transactions),
         "time_regularity_score": get_time_regularity_score(transaction, transactions),
         "outlier_score": get_outlier_score(transaction, transactions),
-=======
-    Returns:
-        Dict[str, Union[float, int]]: Dictionary mapping feature names to their computed values.
-    """
-    # Compute groups and amount counts internally
-    groups = _aggregate_transactions(all_transactions)
-    amount_counts: defaultdict[float, int] = defaultdict(int)
-    for t in all_transactions:
-        amount_counts[t.amount] += 1
-
-    # Extract user ID and merchant name from the transaction
-    user_id, merchant_name = transaction.user_id, transaction.name
-    # Get transactions for this user and merchant
-    merchant_trans = groups.get(user_id, {}).get(merchant_name, [])
-    # Sort transactions by date for chronological analysis
-    merchant_trans.sort(key=lambda x: x.date)
-
-    # Parse all dates for this merchant's transactions once
-    parsed_dates = []
-    for trans in merchant_trans:
-        date = parse_date(trans.date)
-        if date is not None:
-            parsed_dates.append(date)
-
-    # Calculate intervals and amounts for statistical analysis
-    intervals = _calculate_intervals(parsed_dates)
-    amounts = [trans.amount for trans in merchant_trans]
-    interval_stats = _calculate_statistics([float(i) for i in intervals])
-    amount_stats = _calculate_statistics(amounts)
-
-    histogram = get_interval_histogram(all_transactions)
-
-    vendor_txns, user_vendor_txns, preprocessed = compute_recurring_inputs_at(transaction, all_transactions)
-    date_obj = preprocessed["date_objects"][transaction]
-    total_txns = len(vendor_txns)
-
-    return {
-        "n_transactions_same_amount": get_n_transactions_same_amount(transaction, all_transactions),
-        "percent_transactions_same_amount": get_percent_transactions_same_amount(transaction, all_transactions),
-        "ends_in_99": get_ends_in_99(transaction),
-        "amount": transaction.amount,
-        "same_day_exact": get_n_transactions_same_day(transaction, all_transactions, 0),
-        "pct_transactions_same_day": get_pct_transactions_same_day(transaction, all_transactions, 0),
-        "same_day_off_by_1": get_n_transactions_same_day(transaction, all_transactions, 1),
-        "same_day_off_by_2": get_n_transactions_same_day(transaction, all_transactions, 2),
-        "14_days_apart_exact": get_n_transactions_days_apart(transaction, all_transactions, 14, 0),
-        "pct_14_days_apart_exact": get_pct_transactions_days_apart(transaction, all_transactions, 14, 0),
-        "14_days_apart_off_by_1": get_n_transactions_days_apart(transaction, all_transactions, 14, 1),
-        "pct_14_days_apart_off_by_1": get_pct_transactions_days_apart(transaction, all_transactions, 14, 1),
-        "7_days_apart_exact": get_n_transactions_days_apart(transaction, all_transactions, 7, 0),
-        "pct_7_days_apart_exact": get_pct_transactions_days_apart(transaction, all_transactions, 7, 0),
-        "7_days_apart_off_by_1": get_n_transactions_days_apart(transaction, all_transactions, 7, 1),
-        "pct_7_days_apart_off_by_1": get_pct_transactions_days_apart(transaction, all_transactions, 7, 1),
-        "is_insurance": get_is_insurance(transaction),
-        "is_utility": get_is_utility(transaction),
-        "is_phone": get_is_phone(transaction),
-        "is_always_recurring": get_is_always_recurring(transaction),
         "z_score": get_transaction_z_score(transaction, all_transactions),
         "abs_z_score": abs(get_transaction_z_score(transaction, all_transactions)),
         # Frank's features
@@ -1090,5 +1064,4 @@
         "average_transaction_interval": get_average_transaction_interval(all_transactions),
         # Victor's features
         "avg_days_between": get_avg_days_between(all_transactions),
->>>>>>> 42c455de
     }