--- conflicted
+++ resolved
@@ -203,8 +203,6 @@
     variation = stdev(monthly_avgs) if len(monthly_avgs) > 1 else 0.0
     return variation / avg if avg != 0 else 0.0
 
-
-<<<<<<< HEAD
 def get_days_since_last_transaction(transaction: Transaction, all_transactions: list[Transaction]) -> int:
     """Get the number of days since the last transaction with the same merchant"""
     same_merchant_transactions = [
@@ -212,23 +210,6 @@
         for t in all_transactions
         if t.name == transaction.name and _parse_date(t.date) < _parse_date(transaction.date)
     ]
-=======
-def get_pct_transactions_days_apart(
-    transaction: Transaction, all_transactions: list[Transaction], n_days_apart: int, n_days_off: int
-) -> float:
-    """
-    Get the percentage of transactions in all_transactions that are within
-    n_days_off of being n_days_apart from transaction
-    """
-    return get_n_transactions_days_apart(transaction, all_transactions, n_days_apart, n_days_off) / len(
-        all_transactions
-    )
-
-
-def _get_day(date: str) -> int:
-    """Get the day of the month from a transaction date."""
-    return int(date.split("-")[2])
->>>>>>> f45769d3
 
     if not same_merchant_transactions:
         return -1  # No previous transaction with the same merchant
@@ -848,7 +829,6 @@
     return {
         "likely_same_amount": amount_similarity(transaction, all_transactions),
         "percent_transactions_same_amount": get_percent_transactions_same_amount(transaction, all_transactions),
-<<<<<<< HEAD
         "normalized_days_difference": normalized_days_difference(transaction, all_transactions),
         "amount_stability_score": amount_stability_score(all_transactions),
         "amount_z_score": amount_z_score(transaction, all_transactions),
@@ -870,24 +850,4 @@
         **stability_features,  # Merges new stability-based features
         # "days_since_last_transaction": get_days_since_last_transaction(transaction, all_transactions),
         # **measure_transaction_freq
-=======
-        "ends_in_99": get_ends_in_99(transaction),
-        "amount": transaction.amount,
-        "same_day_exact": get_n_transactions_same_day(transaction, all_transactions, 0),
-        "pct_transactions_same_day": get_pct_transactions_same_day(transaction, all_transactions, 0),
-        "same_day_off_by_1": get_n_transactions_same_day(transaction, all_transactions, 1),
-        "same_day_off_by_2": get_n_transactions_same_day(transaction, all_transactions, 2),
-        "14_days_apart_exact": get_n_transactions_days_apart(transaction, all_transactions, 14, 0),
-        "pct_14_days_apart_exact": get_pct_transactions_days_apart(transaction, all_transactions, 14, 0),
-        "14_days_apart_off_by_1": get_n_transactions_days_apart(transaction, all_transactions, 14, 1),
-        "pct_14_days_apart_off_by_1": get_pct_transactions_days_apart(transaction, all_transactions, 14, 1),
-        "7_days_apart_exact": get_n_transactions_days_apart(transaction, all_transactions, 7, 0),
-        "pct_7_days_apart_exact": get_pct_transactions_days_apart(transaction, all_transactions, 7, 0),
-        "7_days_apart_off_by_1": get_n_transactions_days_apart(transaction, all_transactions, 7, 1),
-        "pct_7_days_apart_off_by_1": get_pct_transactions_days_apart(transaction, all_transactions, 7, 1),
-        "is_insurance": get_is_insurance(transaction),
-        "is_utility": get_is_utility(transaction),
-        "is_phone": get_is_phone(transaction),
-        "is_always_recurring": get_is_always_recurring(transaction),
->>>>>>> f45769d3
     }