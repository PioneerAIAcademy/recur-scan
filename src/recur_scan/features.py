import re
from datetime import date, datetime
from functools import lru_cache

from recur_scan.transactions import Transaction


def get_is_always_recurring(transaction: Transaction) -> bool:
    """Check if the transaction is always recurring because of the vendor name - check lowercase match"""
    always_recurring_vendors = {"google storage", "netflix", "hulu", "spotify"}
    return transaction.name.lower() in always_recurring_vendors


def get_is_insurance(transaction: Transaction) -> bool:
    """Check if the transaction is an insurance payment."""
    match = re.search(r"\b(insurance|insur|insuranc)\b", transaction.name, re.IGNORECASE)
    return bool(match)


def get_is_utility(transaction: Transaction) -> bool:
    """Check if the transaction is a utility payment."""
    match = re.search(r"\b(utility|utilit|energy)\b", transaction.name, re.IGNORECASE)
    return bool(match)


def get_is_phone(transaction: Transaction) -> bool:
    """Check if the transaction is a phone payment."""
    match = re.search(r"\b(at&t|t-mobile|verizon)\b", transaction.name, re.IGNORECASE)
    return bool(match)


<<<<<<< HEAD
def _get_days(date: str) -> int:
    """Get the number of days since the epoch of a transaction date."""
    return (datetime.strptime(date, "%Y-%m-%d") - datetime(1970, 1, 1)).days
=======
@lru_cache(maxsize=1024)
def _parse_date(date_str: str) -> date:
    """Parse a date string into a datetime.date object."""
    return datetime.strptime(date_str, "%Y-%m-%d").date()
>>>>>>> f45769d3


def get_n_transactions_days_apart(
    transaction: Transaction,
    all_transactions: list[Transaction],
    n_days_apart: int,
    n_days_off: int,
) -> int:
    """Get the number of transactions within n_days_off of being n_days_apart from transaction."""
    n_txs = 0
<<<<<<< HEAD
    transaction_days = _get_days(transaction.date)
    for t in all_transactions:
        t_days = _get_days(t.date)
        days_diff = abs(t_days - transaction_days)
        if days_diff < n_days_apart - n_days_off:
            continue
        remainder = days_diff % n_days_apart
        if remainder <= n_days_off or (n_days_apart - remainder) <= n_days_off:
=======
    transaction_date = _parse_date(transaction.date)

    # Pre-calculate bounds for faster checking
    lower_remainder = n_days_apart - n_days_off
    upper_remainder = n_days_off

    for t in all_transactions:
        t_date = _parse_date(t.date)
        days_diff = abs((t_date - transaction_date).days)

        # Skip if the difference is less than minimum required
        if days_diff < n_days_apart - n_days_off:
            continue

        # Check if the difference is close to any multiple of n_days_apart
        remainder = days_diff % n_days_apart

        if remainder <= upper_remainder or remainder >= lower_remainder:
>>>>>>> f45769d3
            n_txs += 1
    return n_txs


def get_pct_transactions_days_apart(
    transaction: Transaction, all_transactions: list[Transaction], n_days_apart: int, n_days_off: int
) -> float:
    """
    Get the percentage of transactions in all_transactions that are within
    n_days_off of being n_days_apart from transaction
    """
    return get_n_transactions_days_apart(transaction, all_transactions, n_days_apart, n_days_off) / len(
        all_transactions
    )


def _get_day(date: str) -> int:
    """Get the day of the month from a transaction date."""
    return int(date.split("-")[2])


def get_n_transactions_same_day(transaction: Transaction, all_transactions: list[Transaction], n_days_off: int) -> int:
    """Get the number of transactions on the same day of the month as transaction."""
    return len([t for t in all_transactions if abs(_get_day(t.date) - _get_day(transaction.date)) <= n_days_off])


def get_pct_transactions_same_day(
    transaction: Transaction, all_transactions: list[Transaction], n_days_off: int
) -> float:
    """Get the percentage of transactions in all_transactions that are on the same day of the month as transaction"""
    return get_n_transactions_same_day(transaction, all_transactions, n_days_off) / len(all_transactions)


def get_ends_in_99(transaction: Transaction) -> bool:
    """Check if the transaction amount ends in 99."""
    return (transaction.amount * 100) % 100 == 99


def get_n_transactions_same_amount(transaction: Transaction, all_transactions: list[Transaction]) -> int:
    """Get the number of transactions with the same amount as transaction."""
    return len([t for t in all_transactions if t.amount == transaction.amount])


def get_percent_transactions_same_amount(transaction: Transaction, all_transactions: list[Transaction]) -> float:
    """Get the percentage of transactions with the same amount as transaction."""
    if not all_transactions:
        return 0.0
    n_same_amount = len([t for t in all_transactions if t.amount == transaction.amount])
    return n_same_amount / len(all_transactions)


def get_features(transaction: Transaction, all_transactions: list[Transaction]) -> dict[str, float | int]:
    features: dict[str, float | int] = {
        "n_transactions_same_amount": get_n_transactions_same_amount(transaction, all_transactions),
        "percent_transactions_same_amount": get_percent_transactions_same_amount(transaction, all_transactions),
        "ends_in_99": int(get_ends_in_99(transaction)),
        "amount": transaction.amount,
        "same_day_exact": get_n_transactions_same_day(transaction, all_transactions, 0),
        "pct_transactions_same_day": get_pct_transactions_same_day(transaction, all_transactions, 0),
        "same_day_off_by_1": get_n_transactions_same_day(transaction, all_transactions, 1),
        "same_day_off_by_2": get_n_transactions_same_day(transaction, all_transactions, 2),
        "14_days_apart_exact": get_n_transactions_days_apart(transaction, all_transactions, 14, 0),
        "pct_14_days_apart_exact": get_pct_transactions_days_apart(transaction, all_transactions, 14, 0),
        "14_days_apart_off_by_1": get_n_transactions_days_apart(transaction, all_transactions, 14, 1),
        "pct_14_days_apart_off_by_1": get_pct_transactions_days_apart(transaction, all_transactions, 14, 1),
        "7_days_apart_exact": get_n_transactions_days_apart(transaction, all_transactions, 7, 0),
        "pct_7_days_apart_exact": get_pct_transactions_days_apart(transaction, all_transactions, 7, 0),
        "7_days_apart_off_by_1": get_n_transactions_days_apart(transaction, all_transactions, 7, 1),
<<<<<<< HEAD
        "is_insurance": int(get_is_insurance(transaction)),
        "is_utility": int(get_is_utility(transaction)),
        "is_phone": int(get_is_phone(transaction)),
        "is_always_recurring": int(get_is_always_recurring(transaction)),
    }
    dates = sorted([t.date for t in all_transactions])
    if len(dates) > 1:
        deltas = [
            (datetime.strptime(dates[i + 1], "%Y-%m-%d") - datetime.strptime(dates[i], "%Y-%m-%d")).days
            for i in range(len(dates) - 1)
        ]
        features["avg_days_between"] = sum(deltas) / len(deltas)  # Ensured as float
    else:
        features["avg_days_between"] = 0.0  # Explicit float
    return features


# Optional functions (not used in 30_train.py but kept for completeness)
def call_features(transaction: dict, group: list) -> dict[str, float]:
    features: dict[str, float] = {}
    features["amount"] = transaction["amount"]
    features["frequency"] = len(group)
    dates = sorted([t.date for t in group])
    if len(dates) > 1:
        deltas = [
            (datetime.strptime(dates[i + 1], "%Y-%m-%d") - datetime.strptime(dates[i], "%Y-%m-%d")).days
            for i in range(len(dates) - 1)
        ]
        features["avg_days_between"] = sum(deltas) / len(deltas)
        features["std_days_between"] = (
            sum((d - features["avg_days_between"]) ** 2 for d in deltas) / len(deltas)
        ) ** 0.5
    else:
        features["avg_days_between"] = 0
        features["std_days_between"] = 0
    return features


def get_newfeatures(transaction: Transaction, group: list[Transaction]) -> dict[str, float]:
    features: dict[str, float] = {}
    features["amount"] = transaction.amount
    features["n_transactions_same_amount"] = sum(1 for t in group if t.amount == transaction.amount)
    features["percent_transactions_same_amount"] = features["n_transactions_same_amount"] / len(group)
    dates = sorted([t.date for t in group])
    if len(dates) > 1:
        deltas = [
            (datetime.strptime(dates[i + 1], "%Y-%m-%d") - datetime.strptime(dates[i], "%Y-%m-%d")).days
            for i in range(len(dates) - 1)
        ]
        features["avg_days_between"] = sum(deltas) / len(deltas)
        features["std_days_between"] = (
            sum((d - features["avg_days_between"]) ** 2 for d in deltas) / len(deltas)
        ) ** 0.5
        features["min_days_between"] = min(deltas)
        features["max_days_between"] = max(deltas)
    else:
        features["avg_days_between"] = 0
        features["std_days_between"] = 0
        features["min_days_between"] = 0
        features["max_days_between"] = 0
    return features
=======
        "pct_7_days_apart_off_by_1": get_pct_transactions_days_apart(transaction, all_transactions, 7, 1),
        "is_insurance": get_is_insurance(transaction),
        "is_utility": get_is_utility(transaction),
        "is_phone": get_is_phone(transaction),
        "is_always_recurring": get_is_always_recurring(transaction),
    }
>>>>>>> f45769d3
<|MERGE_RESOLUTION|>--- conflicted
+++ resolved
@@ -29,16 +29,16 @@
     return bool(match)
 
 
-<<<<<<< HEAD
+
 def _get_days(date: str) -> int:
     """Get the number of days since the epoch of a transaction date."""
     return (datetime.strptime(date, "%Y-%m-%d") - datetime(1970, 1, 1)).days
-=======
+
 @lru_cache(maxsize=1024)
 def _parse_date(date_str: str) -> date:
     """Parse a date string into a datetime.date object."""
     return datetime.strptime(date_str, "%Y-%m-%d").date()
->>>>>>> f45769d3
+
 
 
 def get_n_transactions_days_apart(
@@ -49,7 +49,7 @@
 ) -> int:
     """Get the number of transactions within n_days_off of being n_days_apart from transaction."""
     n_txs = 0
-<<<<<<< HEAD
+
     transaction_days = _get_days(transaction.date)
     for t in all_transactions:
         t_days = _get_days(t.date)
@@ -58,7 +58,7 @@
             continue
         remainder = days_diff % n_days_apart
         if remainder <= n_days_off or (n_days_apart - remainder) <= n_days_off:
-=======
+
     transaction_date = _parse_date(transaction.date)
 
     # Pre-calculate bounds for faster checking
@@ -77,7 +77,6 @@
         remainder = days_diff % n_days_apart
 
         if remainder <= upper_remainder or remainder >= lower_remainder:
->>>>>>> f45769d3
             n_txs += 1
     return n_txs
 
@@ -146,11 +145,15 @@
         "7_days_apart_exact": get_n_transactions_days_apart(transaction, all_transactions, 7, 0),
         "pct_7_days_apart_exact": get_pct_transactions_days_apart(transaction, all_transactions, 7, 0),
         "7_days_apart_off_by_1": get_n_transactions_days_apart(transaction, all_transactions, 7, 1),
-<<<<<<< HEAD
         "is_insurance": int(get_is_insurance(transaction)),
         "is_utility": int(get_is_utility(transaction)),
         "is_phone": int(get_is_phone(transaction)),
         "is_always_recurring": int(get_is_always_recurring(transaction)),
+        "pct_7_days_apart_off_by_1": get_pct_transactions_days_apart(transaction, all_transactions, 7, 1),
+        "is_insurance": get_is_insurance(transaction),
+        "is_utility": get_is_utility(transaction),
+        "is_phone": get_is_phone(transaction),
+        "is_always_recurring": get_is_always_recurring(transaction),
     }
     dates = sorted([t.date for t in all_transactions])
     if len(dates) > 1:
@@ -207,12 +210,4 @@
         features["std_days_between"] = 0
         features["min_days_between"] = 0
         features["max_days_between"] = 0
-    return features
-=======
-        "pct_7_days_apart_off_by_1": get_pct_transactions_days_apart(transaction, all_transactions, 7, 1),
-        "is_insurance": get_is_insurance(transaction),
-        "is_utility": get_is_utility(transaction),
-        "is_phone": get_is_phone(transaction),
-        "is_always_recurring": get_is_always_recurring(transaction),
-    }
->>>>>>> f45769d3
+    return features