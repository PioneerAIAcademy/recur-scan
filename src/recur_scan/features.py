--- conflicted
+++ resolved
@@ -1,14 +1,3 @@
-<<<<<<< HEAD
-import re
-from collections import Counter, defaultdict
-from collections.abc import Sequence
-from datetime import date, datetime, timedelta
-from functools import lru_cache
-from statistics import StatisticsError, mean, median, stdev
-
-import numpy as np
-
-=======
 from collections import defaultdict
 
 from recur_scan.features_adedotun import (
@@ -215,21 +204,36 @@
     amount_coefficient_of_variation,
     amount_similarity,
     amount_stability_score,
+    amount_variability_ratio,
+    amount_variability_score,
     amount_z_score,
-    detect_non_recurring_pattern,
-    detect_recurring_company,
-    detect_subscription_pattern,
-    frequency_features,
-    get_enhanced_features,
+    calculate_cycle_consistency,
+    coefficient_of_variation_intervals,
+    date_irregularity_score,
+    enhanced_amt_iqr,
+    enhanced_days_since_last,
+    enhanced_n_similar_last_n_days,
+    get_amount_consistency,
     get_same_amount_ratio,
-    get_transaction_intervals,
-    get_transaction_stability_features,
-    merchant_category_features,
+    get_subscription_score,
+    inconsistent_amount_score,
+    irregular_interval_score,
+    is_recurring_company,
+    is_utility_company,
+    matches_common_cycle,
+    most_common_interval,
+    non_recurring_score,
     normalized_days_difference,
-    one_time_features,
     proportional_timing_deviation,
     recurrence_interval_variance,
+    recurring_confidence,
+    recurring_score,
+    robust_interval_iqr,
+    robust_interval_median,
     seasonal_spending_cycle,
+    transaction_frequency,
+    transactions_per_month,
+    transactions_per_week,
     vendor_recurrence_trend,
     weekly_spending_cycle,
 )
@@ -454,840 +458,19 @@
     get_transaction_frequency as get_transaction_frequency_tife,
 )
 from recur_scan.features_victor import get_avg_days_between
->>>>>>> 42c455de
 from recur_scan.transactions import Transaction
 from recur_scan.utils import parse_date
 
 
-<<<<<<< HEAD
-# Optimized date parsing with caching
-@lru_cache(maxsize=1024)
-def _parse_date(date_str: str) -> date:
-    """Ensure the input is a datetime.date object."""
-    if isinstance(date_str, date):
-        return date_str  # It's already a date, return it
-    return datetime.strptime(date_str, "%Y-%m-%d").date()
-
-
-def get_percent_transactions_same_amount(transaction: Transaction, all_transactions: list[Transaction]) -> float:
-    """Returns the percentage of transactions with the same amount as the given transaction."""
-    if not all_transactions:
-        return 0.0
-    amount_counts = Counter(t.amount for t in all_transactions)
-    return amount_counts.get(transaction.amount, 0) / len(all_transactions)
-
-
-def frequency_features(all_transactions: list[Transaction]) -> dict:
-    """Computes transaction frequency metrics (per month & per week)."""
-    if not all_transactions:
-        return {"transactions_per_month": 0.0, "transactions_per_week": 0.0}
-
-    # Convert all transaction dates from strings to date objects
-    transaction_dates = [_parse_date(t.date) for t in all_transactions]
-
-    min_date = min(transaction_dates)
-    max_date = max(transaction_dates)
-    time_span_days = (max_date - min_date).days
-
-    transactions_per_month = len(all_transactions) / ((time_span_days / 30) + 1e-8)
-    transactions_per_week = len(all_transactions) / ((time_span_days / 7) + 1e-8)
-
-    return {
-        "transactions_per_month": transactions_per_month,
-        "transactions_per_week": transactions_per_week,
-    }
-
-
-# 1. Recurrence Interval Variance:
-def recurrence_interval_variance(all_transactions: list[Transaction]) -> float:
-    """
-    Returns the standard deviation (variance) of the days between consecutive transactions for the same vendor.
-    A lower variance indicates a regular, recurring pattern.
-    """
-    if len(all_transactions) < 2:
-        return 0.0
-
-    all_transactions = sorted(all_transactions, key=lambda t: _parse_date(t.date))
-    intervals = [
-        (_parse_date(all_transactions[i].date) - _parse_date(all_transactions[i - 1].date)).days
-        for i in range(1, len(all_transactions))
-    ]
-
-    return stdev(intervals) if len(intervals) > 1 else 0.0
-
-
-# 2. Normalized Days Difference:
-def normalized_days_difference(transaction: Transaction, all_transactions: list[Transaction]) -> float:
-    """
-    Computes the difference between the current transaction's days since last and the median interval,
-    normalized by the standard deviation of intervals. Returns 0 if not enough data.
-    """
-    if len(all_transactions) < 2:
-        return 0.0
-
-    all_transactions = sorted(all_transactions, key=lambda t: _parse_date(t.date))
-    intervals = [
-        (_parse_date(all_transactions[i].date) - _parse_date(all_transactions[i - 1].date)).days
-        for i in range(1, len(all_transactions))
-    ]
-
-    med_interval = median(intervals)
-    std_interval = stdev(intervals) if len(intervals) > 1 else 0.0
-    days_since_last = (_parse_date(transaction.date) - _parse_date(all_transactions[-1].date)).days
-
-    return (days_since_last - med_interval) / std_interval if std_interval != 0 else 0.0
-
-
-# 6. Amount Stability Score:
-def amount_stability_score(all_transactions: list[Transaction]) -> float:
-    """
-    Returns the ratio of the median transaction amount to its standard deviation for the vendor.
-    A higher ratio indicates that amounts are stable.
-    """
-    amounts = [t.amount for t in all_transactions]
-    if len(amounts) < 2:
-        return 0.0
-    med = median(amounts)
-    try:
-        std_amt = stdev(amounts)
-    except Exception:
-        std_amt = 0.0
-    if std_amt == 0:
-        return 1.0  # Perfect stability if no variation.
-    return med / std_amt
-
-
-# 7. Amount Z-Score:
-def amount_z_score(transaction: Transaction, all_transactions: list[Transaction]) -> float:
-    """
-    Computes the Z-score of the current transaction's amount relative to the vendor's historical amounts.
-    """
-    amounts = [t.amount for t in all_transactions]
-    if len(amounts) < 2:
-        return 0.0
-    med = median(amounts)
-    try:
-        std_amt = stdev(amounts)
-    except Exception:
-        std_amt = 0.0
-    if std_amt == 0:
-        return 0.0
-    return (transaction.amount - med) / std_amt
-=======
 def get_features(transaction: Transaction, all_transactions: list[Transaction]) -> dict[str, float | int | bool]:
     """Get the features for a transaction"""
     """Extract all features for a transaction by calling individual feature functions.
     This prepares a dictionary of features for model training.
->>>>>>> 42c455de
 
     Args:
         transaction (Transaction): The transaction to extract features for.
         all_transactions (List[Transaction]): List of all transactions for context.
 
-<<<<<<< HEAD
-def vendor_recurrence_trend(all_transactions: list[Transaction]) -> float:
-    """
-    Groups a vendor's transactions by (year, month) and counts transactions per month.
-    Fits a simple linear regression (using np.polyfit) to these monthly counts.
-    Returns the slope as an indicator of trend.
-    If there is no increase, returns 0.0 (i.e. non-negative slope).
-    """
-    if len(all_transactions) < 2:
-        return 0.0
-
-    all_transactions = sorted(all_transactions, key=lambda t: _parse_date(t.date))
-
-    monthly_counts: defaultdict[tuple[int, int], int] = defaultdict(int)
-
-    for t in all_transactions:
-        parsed_date = _parse_date(t.date)  # Convert string date to datetime.date object
-        key = (parsed_date.year, parsed_date.month)  # Extract year and month correctly
-        monthly_counts[key] += 1
-
-    keys = sorted(monthly_counts.keys(), key=lambda k: (k[0], k[1]))
-    counts = [monthly_counts[k] for k in keys]
-
-    if len(counts) < 2:
-        return 0.0
-
-    x = np.arange(len(counts))
-    slope, _ = np.polyfit(x, counts, 1)
-
-    return max(float(slope), 0.0)  # Ensure non-negative slope
-
-
-def weekly_spending_cycle(all_transactions: list[Transaction]) -> float:
-    """
-    Measures how much transaction amounts vary on a weekly basis with a flexible 2-3 day shift.
-    Groups past transactions into weeks with slight flexibility
-    (e.g., Friday transactions might count for Thursday-Saturday).
-    Computes the coefficient of variation (std/mean) of weekly averages.
-    A lower value suggests a stable weekly spending pattern.
-    """
-    if not all_transactions:
-        return 0.0
-
-    weekly_amounts = defaultdict(list)
-
-    for t in all_transactions:
-        week_number = (_parse_date(t.date) - timedelta(days=_parse_date(t.date).weekday() % 3)).isocalendar()[1]
-        # This adjusts week grouping, allowing slight shifts in weekday alignment (±2-3 days)
-        weekly_amounts[week_number].append(t.amount)
-
-    weekly_avgs = [mean(amounts) for amounts in weekly_amounts.values() if amounts]
-    if len(weekly_avgs) < 2:
-        return 0.0
-
-    avg = mean(weekly_avgs)
-    variation = stdev(weekly_avgs) if len(weekly_avgs) > 1 else 0.0
-    return variation / avg if avg != 0 else 0.0
-
-
-def seasonal_spending_cycle(transaction: Transaction, all_transactions: list[Transaction]) -> float:
-    """
-    Measures how much transaction amounts vary by month for a given vendor.
-    Groups past transactions by month, computes each month's average, then returns
-    the coefficient of variation (std/mean) of these averages.
-    A lower value suggests a stable, seasonal pattern.
-    """
-    vendor_transactions = [t for t in all_transactions if t.name == transaction.name]
-    if not vendor_transactions:
-        return 0.0
-    monthly_amounts = defaultdict(list)
-    for t in vendor_transactions:
-        monthly_amounts[_parse_date(t.date).month].append(t.amount)
-    monthly_avgs = [mean(amounts) for amounts in monthly_amounts.values() if amounts]
-    if len(monthly_avgs) < 2:
-        return 0.0
-    avg = mean(monthly_avgs)
-    variation = stdev(monthly_avgs) if len(monthly_avgs) > 1 else 0.0
-    return variation / avg if avg != 0 else 0.0
-
-
-def get_days_since_last_transaction(transaction: Transaction, all_transactions: list[Transaction]) -> int:
-    """Get the number of days since the last transaction with the same merchant"""
-    same_merchant_transactions = [
-        t
-        for t in all_transactions
-        if t.name == transaction.name and _parse_date(t.date) < _parse_date(transaction.date)
-    ]
-
-    if not same_merchant_transactions:
-        return -1  # No previous transaction with the same merchant
-
-    last_transaction = max(same_merchant_transactions, key=lambda t: _parse_date(t.date))
-    return (_parse_date(transaction.date) - _parse_date(last_transaction.date)).days
-
-
-def get_same_amount_ratio(
-    transaction: Transaction, all_transactions: list[Transaction], tolerance: float = 0.05
-) -> float:
-    """
-    Calculate the ratio of transactions with amounts within ±tolerance of the current transaction's amount.
-
-    Args:
-        transaction: The current transaction.
-        all_transactions: List of all transactions for the same vendor.
-        tolerance: Allowed variation in amounts (e.g., 0.05 for ±5%).
-
-    Returns:
-        Ratio of transactions with amounts within ±tolerance of the current transaction's amount.
-    """
-    if not all_transactions:
-        return 0.0
-
-    # Get the current transaction's amount
-    current_amount = transaction.amount
-
-    # Calculate the range of acceptable amounts
-    lower_bound = current_amount * (1 - tolerance)
-    upper_bound = current_amount * (1 + tolerance)
-
-    # Count transactions within the acceptable range
-    n_similar_amounts = sum(1 for t in all_transactions if lower_bound <= t.amount <= upper_bound)
-
-    # Calculate the ratio
-    return n_similar_amounts / len(all_transactions)
-
-
-def trimmed_mean(values: Sequence[float], trim_percent: float = 0.1) -> float:
-    """
-    Compute a trimmed mean: remove the lowest and highest trim_percent of values.
-    If there aren't enough values to trim, returns the standard mean.
-    """
-    converted_values = [float(x) for x in values]
-    n = len(converted_values)
-    if n == 0:
-        return 0.0
-    k = int(n * trim_percent)
-    trimmed_values = sorted(converted_values)[k : n - k] if n > 2 * k else converted_values
-    return mean(trimmed_values)
-
-
-def get_transaction_intervals(transactions: list[Transaction]) -> dict[str, float]:
-    """
-    Extracts time-based features for recurring transactions.
-    Returns:
-      - avg_days_between_transactions: average days between transactions.
-      - std_dev_days_between_transactions: sample standard deviation of intervals.
-      - monthly_recurrence: ratio of intervals that are within 30±7 days.
-      - same_weekday_ratio: ratio of transactions falling on the most common weekday.
-      - same_amount: ratio of transactions with amounts within ±5% of the first transaction.
-    """
-    if len(transactions) < 2:
-        return {
-            "avg_days_between_transactions": 0.0,
-            "std_dev_days_between_transactions": 0.0,
-            "monthly_recurrence": 0.0,
-            "same_weekday_ratio": 0.0,
-            "same_amount": 0.0,
-        }
-    # Sort transactions by date
-    dates = sorted([t.date for t in transactions])
-    amounts = [t.amount for t in transactions]
-
-    # Calculate intervals in days
-    intervals = [(_parse_date(dates[i]) - _parse_date(dates[i - 1])).days for i in range(1, len(dates))]
-
-    avg_days = mean(intervals)
-    std_dev_days = stdev(intervals) if len(intervals) > 1 else 0.0
-
-    # monthly recurrence: intervals that fall in 30 ± 7 days
-    monthly_count = sum(1 for gap in intervals if 23 <= gap <= 37)
-    monthly_recurrence = monthly_count / len(intervals) if intervals else 0.0
-
-    # Instead of binary flag, compute ratio of most common weekday
-    weekdays = [_parse_date(d).weekday() for d in dates]  # Monday=0 ... Sunday=6
-    weekday_counts = Counter(weekdays)
-    most_common_count = max(weekday_counts.values())
-    same_weekday_ratio = most_common_count / len(weekdays)
-
-    # same_amount: ratio of transactions with amount within ±5% of first transaction's amount
-    base_amount = amounts[0] if amounts[0] != 0 else 1
-    same_amount = sum(1 for amt in amounts if abs(amt - base_amount) / base_amount <= 0.05) / len(amounts)
-
-    return {
-        "avg_days_between_transactions": float(avg_days),
-        "std_dev_days_between_transactions": float(std_dev_days),
-        "monthly_recurrence": float(monthly_recurrence),
-        "same_weekday_ratio": float(same_weekday_ratio),
-        "same_amount": float(same_amount),
-    }
-
-
-def safe_interval_consistency(all_transactions: list[Transaction]) -> float:
-    """
-    Compute interval consistency for a given transaction using the intervals
-    from previous transactions with the same vendor.
-
-    The consistency is computed as:
-        1 - (stdev(trimmed_intervals) / mean(trimmed_intervals))
-    where trimmed_intervals are the intervals after clipping at the 5th and 95th percentiles.
-
-    Returns 0 if there are fewer than 6 intervals or if the mean of the trimmed intervals is zero.
-    """
-
-    if len(all_transactions) < 2:
-        # Not enough transactions to compute intervals
-        return 0.0
-
-    # Sort the filtered transactions by date
-    dates = sorted([t.date for t in all_transactions])
-
-    # Compute intervals (in days) between consecutive transactions
-    intervals = [(_parse_date(dates[i]) - _parse_date(dates[i - 1])).days for i in range(1, len(dates))]
-
-    if len(intervals) <= 5:
-        # Not enough intervals to compute a robust consistency measure
-        return 0.0
-
-    # Clip intervals to remove outliers (5th to 95th percentile)
-    lower_bound = np.percentile(intervals, 5)
-    upper_bound = np.percentile(intervals, 95)
-    trimmed_intervals = np.clip(intervals, lower_bound, upper_bound)
-
-    m: float = float(mean(trimmed_intervals))
-    if m == 0:
-        return 0.0
-
-    return float(1 - (stdev(trimmed_intervals) / m))
-
-
-def get_vendor_recurrence_score(all_transactions: list[Transaction], total_transactions: int) -> float:
-    """Compute a general recurrence score for a vendor instead of binary flags."""
-    if total_transactions == 0:
-        return 0.0
-    return len(all_transactions) / total_transactions  # Proportion of transactions from this vendor
-
-
-def get_enhanced_features(
-    transaction: Transaction, all_transactions: list[Transaction], total_transactions: int
-) -> dict:
-    """Enhanced feature extraction with better temporal patterns and vendor analysis"""
-
-    if not all_transactions:
-        return defaultdict(float)
-
-    # temporal features
-    dates = sorted([t.date for t in all_transactions])
-    amounts = [t.amount for t in all_transactions]
-    intervals = [(_parse_date(dates[i]) - _parse_date(dates[i - 1])).days for i in range(1, len(dates))]
-
-    # amount consistency
-    amount_stats = {
-        "amt_std": stdev(amounts) if len(amounts) > 1 else 0,
-        "amt_med": median(amounts),
-        "amt_iqr": np.subtract(*np.percentile(amounts, [75, 25])) if amounts else 0,
-    }
-
-    # interval patterns
-    interval_stats = {
-        "interval_std": stdev(intervals) if len(intervals) > 1 else 0,
-        "interval_med": median(intervals) if intervals else 0,
-        "interval_consistency": safe_interval_consistency(all_transactions),
-    }
-
-    # vendor analysis
-    """Compute a general recurrence score for a vendor instead of binary flags."""
-
-    vendor_features = {"proporption": get_vendor_recurrence_score(all_transactions, total_transactions)}
-
-    # Transactions features
-    pattern_features = {
-        "day_of_month": _parse_date(transaction.date).day,
-        "days_since_last": get_days_since_last_transaction(
-            transaction, all_transactions
-        ),  # get_days_since_last(transaction, all_transactions)
-        "n_similar_last_90d": len([
-            t for t in all_transactions if (_parse_date(transaction.date) - _parse_date(t.date)).days <= 90
-        ]),
-    }
-
-    return {
-        **amount_stats,
-        **interval_stats,
-        **vendor_features,
-        **pattern_features,
-        "n_transactions": len(all_transactions),
-        "same_amount_ratio": get_same_amount_ratio(transaction, all_transactions),
-    }
-
-
-# Define common subscription cycles (allowing ±3 days flexibility)
-COMMON_CYCLES = [7, 14, 30, 90, 365]
-CYCLE_RANGE = 3  # Allowed variation in cycle detection
-
-
-def detect_common_interval(intervals: list[int]) -> bool:
-    """
-    Checks if the transaction intervals match common subscription cycles (with flexibility).
-    """
-    return any(any(abs(interval - cycle) <= CYCLE_RANGE for interval in intervals) for cycle in COMMON_CYCLES)
-
-
-def get_transaction_stability_features(transactions: list[Transaction]) -> dict[str, float]:
-    if len(transactions) < 2:
-        return {
-            "transaction_frequency": 0.0,
-            "robust_interval_median": 0.0,
-            "robust_interval_iqr": 0.0,
-            "coefficient_of_variation_intervals": 0.0,
-            "amount_variability_ratio": 0.0,
-            "matches_common_cycle": 0.0,
-            "recurring_confidence": 0.0,
-        }
-
-    # Sort transactions by date
-    dates = sorted([t.date for t in transactions])
-    amounts = [t.amount for t in transactions]
-    company_names = [t.name for t in transactions]
-
-    # Compute intervals (in days) between consecutive transactions
-    intervals = [(_parse_date(dates[i]) - _parse_date(dates[i - 1])).days for i in range(1, len(dates))]
-    intervals = sorted(intervals)
-
-    # Compute robust median interval (using sorted intervals)
-    robust_interval_median: float = float(median(intervals))
-    if len(intervals) > 1:
-        iqr_intervals: float = float(
-            np.percentile(intervals, 75, method="midpoint") - np.percentile(intervals, 25, method="midpoint")
-        )
-    else:
-        iqr_intervals = 0.0
-    coefficient_of_variation_intervals: float = (
-        iqr_intervals / robust_interval_median if robust_interval_median > 0 else 0.0
-    )
-
-    # Transaction frequency: number of transactions per month
-    total_days = (_parse_date(dates[-1]) - _parse_date(dates[0])).days
-    months = max(total_days / 30, 1)
-    transaction_frequency: float = float(len(transactions) / months)
-
-    # Compute amount variability using robust measures
-    robust_amount_median: float = float(median(amounts))
-    if len(amounts) > 1:
-        iqr_amounts: float = float(
-            np.percentile(amounts, 75, method="midpoint") - np.percentile(amounts, 25, method="midpoint")
-        )
-    else:
-        iqr_amounts = 0.0
-    amount_variability_ratio: float = iqr_amounts / robust_amount_median if robust_amount_median > 0 else 0.0
-
-    # Check if the transaction follows a common cycle
-    matches_common_cycle = 1.0 if detect_common_interval(intervals) else 0.0
-
-    # Compute recurring confidence by checking company name detection
-    recurring_confidence = 0.0
-    for name in company_names:
-        company_features = detect_recurring_company(name)
-        recurring_confidence = max(recurring_confidence, company_features["recurring_score"])
-
-    return {
-        "transaction_frequency": float(transaction_frequency),
-        "robust_interval_median": float(robust_interval_median),
-        "robust_interval_iqr": float(iqr_intervals),
-        "coefficient_of_variation_intervals": float(coefficient_of_variation_intervals),
-        "amount_variability_ratio": float(amount_variability_ratio),
-        "matches_common_cycle": float(matches_common_cycle),
-        "recurring_confidence": float(recurring_confidence),
-    }
-
-
-# Predefined lists of known recurring companies and keywords
-KNOWN_RECURRING_COMPANIES = {
-    "netflix",
-    "spotify",
-    "amazon prime",
-    "hulu",
-    "disney+",
-    "youtube",
-    "adobe",
-    "microsoft",
-    "verizon",
-    "at&t",
-    "t-mobile",
-    "comcast",
-    "spectrum",
-    "onlyfans",
-    "albert",
-    "ipsy",
-    "experian",
-    "walmart+",
-    "sirius xm",
-    "pandora",
-    "sezzle",
-    "apple",
-    "amazon+",
-    "BET+",
-    "HBO",
-    "Credit Genie",
-    "amazon kids+",
-    "paramount+",
-    "afterpay",
-    "cricut",
-}
-
-UTILITY_KEYWORDS = {
-    "energy",
-    "power",
-    "electric",
-    "utility",
-    "gas",
-    "water",
-    "sewer",
-    "trash",
-    "internet",
-    "phone",
-    "cable",
-    "wifi",
-    "broadband",
-    "telecom",
-    "member",
-    "fitness",
-    "gym",
-    "insurance",
-    "rent",
-    "hoa",
-    "subscription",
-    "mobile",
-    "pay",
-    "light",
-    "tv",
-}
-
-# Precompile regex patterns for performance
-RECURRING_PATTERN = re.compile(
-    r"\b(" + "|".join(re.escape(keyword) for keyword in KNOWN_RECURRING_COMPANIES) + r")\b", re.IGNORECASE
-)
-
-UTILITY_PATTERN = re.compile(
-    r"\b(" + "|".join(re.escape(keyword) for keyword in UTILITY_KEYWORDS) + r")\b", re.IGNORECASE
-)
-
-
-def clean_company_name(name: str) -> str:
-    """Normalize company name for better matching."""
-    return re.sub(r"[^a-zA-Z0-9\s]", "", name).strip().lower()
-
-
-def detect_recurring_company(company_name: str) -> dict[str, float]:
-    """
-    Detects if a company is likely to offer recurring payments (e.g., subscriptions, utilities).
-     Returns a dictionary of features:
-    - is_recurring_company: 1 if the company is known to offer recurring payments, else 0
-    - is_utility_company: 1 if the company is a utility provider, else 0
-    - recurring_score: Confidence score (0 to 1) based on keyword matches
-    """
-    cleaned_name = clean_company_name(company_name)
-
-    # Check if the company is a known recurring company
-    is_recurring_company = 1 if RECURRING_PATTERN.search(cleaned_name) else 0
-
-    # Check if the company is a utility provider
-    is_utility_company = 1 if UTILITY_PATTERN.search(cleaned_name) else 0
-
-    # Calculate a recurring score based on keyword matches
-    recurring_score = 0.0
-    if is_recurring_company:
-        recurring_score = 1.0
-    elif is_utility_company:
-        recurring_score = 0.8  # Utilities are highly likely to be recurring
-    else:
-        # Check for partial matches (e.g., "Netflix Inc.")
-        for keyword in KNOWN_RECURRING_COMPANIES:
-            if keyword in cleaned_name:
-                recurring_score = max(recurring_score, 0.7)  # Partial match confidence
-
-    return {
-        "is_recurring_company": is_recurring_company,
-        "is_utility_company": is_utility_company,
-        "recurring_score": recurring_score,
-    }
-
-
-def detect_subscription_pattern(all_transactions: list[Transaction]) -> dict[str, float]:
-    """
-    Detects subscription-like payment patterns based on:
-    - Regular intervals (e.g., monthly)
-    - Similar amounts (allowing for small variations)
-    - Flexible timing (within a one-week range)
-
-    Returns a dictionary of features:
-    - subscription_score: Likelihood of being a subscription (0 to 1)
-    - interval_consistency: How consistent the intervals are (0 to 1)
-    - amount_consistency: How consistent the amounts are (0 to 1)
-    """
-    if len(all_transactions) < 2:
-        return {
-            "subscription_score": 0.0,
-            "interval_consistency": 0.0,
-            "amount_consistency": 0.0,
-            "detected_cycle": 0.0,
-        }
-
-    # Sort transactions by date
-    all_transactions.sort(key=lambda t: t.date)
-    dates = [t.date for t in all_transactions]
-    amounts = [t.amount for t in all_transactions]
-
-    # Compute intervals between transactions (in days)
-    intervals = [(_parse_date(dates[i]) - _parse_date(dates[i - 1])).days for i in range(1, len(dates))]
-    if not intervals:
-        return {
-            "subscription_score": 0.0,
-            "interval_consistency": 0.0,
-            "amount_consistency": 0.0,
-            "detected_cycle": 0.0,
-        }
-
-    median_interval: float = float(median(intervals))
-
-    # Define flexible subscription cycles with ±3-day tolerance
-    base_cycles = [7, 14, 30, 90, 365]  # Weekly, biweekly, monthly, quarterly, yearly
-    cycle_ranges = {cycle: (cycle - 3, cycle + 3) for cycle in base_cycles}
-
-    # Find the closest matching cycle based on range
-    detected_cycle = min(
-        base_cycles,
-        key=lambda c: abs(median_interval - c)
-        if cycle_ranges[c][0] <= median_interval <= cycle_ranges[c][1]
-        else float("inf"),
-    )
-
-    # Adaptive threshold: Allow ±15% variation in interval
-    interval_deviation_threshold = 0.15 * detected_cycle
-    interval_consistency = sum(
-        1 for interval in intervals if abs(interval - median_interval) <= interval_deviation_threshold
-    ) / len(intervals)
-
-    # Adaptive amount consistency: Allow up to ±15% variation
-    median_amount = median(amounts)
-    amount_deviation_threshold = 0.15 * median_amount
-    amount_consistency = sum(
-        1 for amount in amounts if abs(amount - median_amount) <= amount_deviation_threshold
-    ) / len(amounts)
-
-    # Combine into a final subscription score
-    subscription_score = (interval_consistency + amount_consistency) / 2
-
-    return {
-        "subscription_score": subscription_score,
-        "interval_consistency": interval_consistency,
-        "amount_consistency": amount_consistency,
-        "detected_cycle": float(detected_cycle) if detected_cycle != float("inf") else 0.0,  # Avoid invalid cycle
-    }
-
-
-def detect_non_recurring_pattern(all_transactions: list[Transaction]) -> dict[str, float]:
-    """
-    Detects patterns typical of non-recurring transactions based on:
-    - Irregular intervals between transactions.
-    - Inconsistent payment amounts.
-
-    Returns a dictionary of features:
-    - is_non_recurring: 1 if the transaction is likely non-recurring, else 0.
-    - irregular_interval_score: Score indicating irregularity in transaction intervals (0 to 1).
-    - inconsistent_amount_score: Score indicating inconsistency in payment amounts (0 to 1).
-    - non_recurring_score: Combined score indicating likelihood of being non-recurring (0 to 1).
-    """
-    if not all_transactions or len(all_transactions) < 2:
-        return {
-            "irregular_interval_score": 0.0,
-            "inconsistent_amount_score": 0.0,
-            "non_recurring_score": 0.0,
-        }
-
-    # Sort transactions by date
-    sorted_transactions = sorted(all_transactions, key=lambda t: t.date)
-    dates = [t.date for t in sorted_transactions]
-    amounts = [t.amount for t in sorted_transactions]
-
-    # Calculate intervals between transactions (in days)
-    intervals = [(_parse_date(dates[i]) - _parse_date(dates[i - 1])).days for i in range(1, len(dates))]
-
-    # Calculate irregularity in intervals
-    interval_std = stdev(intervals) if len(intervals) > 1 else 0.0
-    median_interval = median(intervals) if intervals else 0.0
-    irregular_interval_score = min(interval_std / (median_interval + 1e-8), 1.0)  # Normalize to [0, 1]
-
-    # Calculate inconsistency in amounts
-    amount_std = stdev(amounts) if len(amounts) > 1 else 0.0
-    median_amount = median(amounts) if amounts else 0.0
-    inconsistent_amount_score = min(amount_std / (median_amount + 1e-8), 1.0)  # Normalize to [0, 1]
-
-    # Combine scores into a non-recurring score
-    non_recurring_score = (irregular_interval_score + inconsistent_amount_score) / 2
-
-    # Threshold to classify as non-recurring
-
-    return {
-        "irregular_interval_score": irregular_interval_score,
-        "inconsistent_amount_score": inconsistent_amount_score,
-        "non_recurring_score": non_recurring_score,
-    }
-
-
-def one_time_features(all_transactions: list[Transaction]) -> dict:
-    """Identifies patterns typical of one-time purchases with safe calculations"""
-    # Convert to list first to handle empty cases
-    months = [_parse_date(t.date).month for t in all_transactions]
-
-    # Safe standard deviation calculation
-    try:
-        date_std = stdev(months) if len(months) >= 2 else 0
-    except StatisticsError:
-        date_std = 0
-
-    return {
-        "varying_amounts": 1 if len({t.amount for t in all_transactions}) / len(all_transactions) > 0.7 else 0,
-        "irregular_dates": 1 if date_std > 1.5 else 0,
-    }
-
-
-def merchant_category_features(name: str) -> dict:
-    """Identifies merchants unlikely to have recurring payments"""
-    cleaned = name.lower()
-    return {
-        "is_retail": 1
-        if any(kw in cleaned for kw in {"amazon", "walmart", "store", "shop", "motorsports", "gallery"})
-        else 0,
-        "is_entertainment": 1
-        if any(kw in cleaned for kw in {"movie", "theatre", "bet", "nfl", "roku", "starz"})
-        else 0,
-    }
-
-
-# Helper: Calculate days between dates in a transaction list
-def _get_intervals(transactions: list[Transaction]) -> list[int]:
-    """Extract intervals between transaction dates."""
-    sorted_dates = sorted([t.date for t in transactions])  # No need to parse
-    return [(_parse_date(sorted_dates[i]) - _parse_date(sorted_dates[i - 1])).days for i in range(1, len(sorted_dates))]
-
-
-def proportional_timing_deviation(
-    transaction: Transaction, transactions: list[Transaction], days_flexibility: int = 7
-) -> float:
-    """Measures deviation from historical median interval, allowing a flexible timing window."""
-
-    if len(transactions) < 2:
-        return 0.0  # Not enough data to determine deviation
-
-    intervals = _get_intervals(transactions)
-
-    if not intervals or all(i == 0 for i in intervals):
-        return 0.0  # Avoid division by zero when all intervals are zero
-
-    median_interval: float = float(median(intervals))
-    current_interval: int = (_parse_date(transaction.date) - _parse_date(transactions[-1].date)).days
-
-    # Allow a ±7 day window for delay flexibility
-    if abs(current_interval - median_interval) <= days_flexibility:
-        return 1.0  # Fully consistent if within range
-
-    return max(0.0, 1 - (abs(current_interval - median_interval) / median_interval))  # Ensure result is non-negative
-
-
-def amount_similarity(transaction: Transaction, transactions: list[Transaction], tolerance: float = 0.05) -> float:
-    """
-    Calculate the ratio of transactions with amounts within ±tolerance of the current transaction's amount.
-    """
-    if not transactions:
-        return 0.0
-    current_amount = transaction.amount
-    lower_bound = current_amount * (1 - tolerance)
-    upper_bound = current_amount * (1 + tolerance)
-    similar_count = sum(1 for t in transactions if lower_bound <= t.amount <= upper_bound)
-    return float(similar_count) / float(len(transactions))
-
-
-def amount_coefficient_of_variation(transactions: list[Transaction]) -> float:
-    """
-    Measures amount consistency using the population standard deviation.
-    Returns (population stdev / mean). If not enough data, returns 0.0.
-    """
-    amounts = [t.amount for t in transactions]
-    if len(amounts) < 2 or mean(amounts) == 0:
-        return 0.0
-    # Use population std (ddof=0) to match test expectations.
-    pop_std = np.std(amounts, ddof=0)
-    return float(pop_std / mean(amounts))
-
-
-def get_features(transaction: Transaction, all_transactions: list[Transaction]) -> dict[str, float | int]:
-    """
-    Extract numerical features from a transaction for machine learning.
-    """
-    time_features = get_transaction_intervals(all_transactions)
-    enchanced_features = get_enhanced_features(transaction, all_transactions, len(all_transactions))
-    stability_features = get_transaction_stability_features(all_transactions)
-    recurring_features = detect_recurring_company(transaction.name)
-    subscription_features = detect_subscription_pattern(all_transactions)
-    non_recurring_features = detect_non_recurring_pattern(all_transactions)
-    detect_one_time_features = one_time_features(all_transactions)
-    frequency_features_cons = frequency_features(all_transactions)
-    merchant_categories_features = merchant_category_features(transaction.name)
-
-=======
     Returns:
         Dict[str, Union[float, int]]: Dictionary mapping feature names to their computed values.
     """
@@ -1323,12 +506,9 @@
     date_obj = preprocessed["date_objects"][transaction]
     total_txns = len(vendor_txns)
 
->>>>>>> 42c455de
     return {
-        "likely_same_amount": amount_similarity(transaction, all_transactions),
+        "n_transactions_same_amount": get_n_transactions_same_amount(transaction, all_transactions),
         "percent_transactions_same_amount": get_percent_transactions_same_amount(transaction, all_transactions),
-<<<<<<< HEAD
-=======
         "ends_in_99": get_ends_in_99(transaction),
         "amount": transaction.amount,
         "same_day_exact": get_n_transactions_same_day(transaction, all_transactions, 0),
@@ -1351,7 +531,6 @@
         "abs_z_score": abs(get_transaction_z_score(transaction, all_transactions)),
         # Frank's features
         "likely_same_amount": amount_similarity(transaction, all_transactions),
->>>>>>> 42c455de
         "normalized_days_difference": normalized_days_difference(transaction, all_transactions),
         "amount_stability_score": amount_stability_score(all_transactions),
         "amount_z_score": amount_z_score(transaction, all_transactions),
@@ -1359,34 +538,33 @@
         "vendor_recurrence_trend": vendor_recurrence_trend(all_transactions),
         "seasonal_spending_cycle": seasonal_spending_cycle(transaction, all_transactions),
         "recurrence_interval_variance": recurrence_interval_variance(all_transactions),
-<<<<<<< HEAD
-        **frequency_features_cons,
-        **non_recurring_features,  # Merges non-recurring pattern features
-        **time_features,  # Merges new time-based features
+        "transaction_per_week": transactions_per_week(all_transactions),
+        "transaction_per_month": transactions_per_month(all_transactions),
+        " irregular_interval_score": irregular_interval_score(all_transactions),
+        "inconsistent_amount_score": inconsistent_amount_score(all_transactions),
+        "non_recurring_score": non_recurring_score(all_transactions),
         "amount_ratio": get_same_amount_ratio(transaction, all_transactions),
         "amount_coefficient_of_variation": amount_coefficient_of_variation(all_transactions),
         "proportional_timing_deviation": proportional_timing_deviation(transaction, all_transactions),
-        **recurring_features,  # Merges recurring company features
-        **merchant_categories_features,  # Merges merchant category features
-        **detect_one_time_features,  # Merges one-time purchase features
-        **subscription_features,  # Merges subscription-based features
-        **enchanced_features,  # Merges new enhanced features
-        **stability_features,  # Merges new stability-based features
-        # "days_since_last_transaction": get_days_since_last_transaction(transaction, all_transactions),
-        # **measure_transaction_freq
-=======
-        **frequency_features(all_transactions),
-        **detect_non_recurring_pattern(all_transactions),  # Merges non-recurring pattern features
-        **get_transaction_intervals(all_transactions),  # Merges new time-based features
-        "amount_ratio": get_same_amount_ratio(transaction, all_transactions),
-        "amount_coefficient_of_variation": amount_coefficient_of_variation(all_transactions),
-        "proportional_timing_deviation": proportional_timing_deviation(transaction, all_transactions),
-        **detect_recurring_company(transaction.name),  # Merges recurring company features
-        **merchant_category_features(transaction.name),  # Merges merchant category features
-        **one_time_features(all_transactions),  # Merges one-time purchase features
-        **detect_subscription_pattern(all_transactions),  # Merges subscription-based features
-        **get_enhanced_features(transaction, all_transactions, len(all_transactions)),  # Merges new enhanced features
-        **get_transaction_stability_features(all_transactions),  # Merges new stability-based features
+        "recurring_confidence": recurring_confidence(all_transactions),
+        "matches_common_cycle": matches_common_cycle(all_transactions),
+        "amount_variability_ratio": amount_variability_ratio(all_transactions),
+        "robust_interval_iqr": robust_interval_iqr(all_transactions),
+        "robust_interval_median": robust_interval_median(all_transactions),
+        "transaction_frequency_Frank": transaction_frequency(all_transactions),
+        "most_common_interval": most_common_interval(all_transactions),
+        "enhanced_amt_iqr": enhanced_amt_iqr(all_transactions),
+        "enhanced_days_since_last": enhanced_days_since_last(transaction, all_transactions),
+        "enhanced_n_similar_last_n_days": enhanced_n_similar_last_n_days(transaction, all_transactions),
+        " get_subscription_score": get_subscription_score(all_transactions),
+        "get_amount_consistency": get_amount_consistency(all_transactions),
+        "coefficient_of_variation_intervals": coefficient_of_variation_intervals(all_transactions),
+        "calculate_cycle_consistency": calculate_cycle_consistency(all_transactions),
+        "date_irregularity_score": date_irregularity_score(all_transactions),
+        "amount_variability_score": amount_variability_score(all_transactions),
+        "is_recurring_company": is_recurring_company(transaction.name),
+        "is_utility_company": is_utility_company(transaction.name),
+        "recurring_score": recurring_score(transaction.name),
         # Christopher's features
         "n_transactions_same_name": len(all_transactions),
         "n_transactions_same_amount_chris": get_n_transactions_same_amount_chris(transaction, all_transactions),
@@ -1727,5 +905,4 @@
         "average_transaction_interval": get_average_transaction_interval(all_transactions),
         # Victor's features
         "avg_days_between": get_avg_days_between(all_transactions),
->>>>>>> 42c455de
     }