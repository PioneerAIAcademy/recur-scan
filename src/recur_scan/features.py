--- conflicted
+++ resolved
@@ -12,17 +12,17 @@
     get_subscription_keyword_score,
 )
 from recur_scan.features_asimi import (
-    get_amount_pattern_features,
-    get_temporal_consistency_features,
-    get_user_specific_features,
-    get_user_transaction_frequency,
+    get_amount_decimal_part,
+    get_temporal_consistency_score,
+    get_user_recurring_transaction_count,
     get_user_vendor_relationship_features,
-    get_vendor_recurrence_profile,
+    get_vendor_is_common_recurring,
     get_vendor_transaction_frequency,
 )
 from recur_scan.features_christopher import (
     get_coefficient_of_variation,
     get_day_of_month_consistency,
+    get_median_interval,
     get_n_transactions_same_amount_chris,
     get_percent_transactions_same_amount_chris,
     get_transaction_frequency,
@@ -31,10 +31,6 @@
     is_known_recurring_company,
 )
 from recur_scan.features_ebenezer import (
-<<<<<<< HEAD
-    get_avg_amount_same_month,
-=======
->>>>>>> cfc040de
     get_avg_amount_same_name,
     get_n_transactions_within_amount_range,
     get_percent_transactions_same_month,
@@ -73,15 +69,6 @@
     get_percent_transactions_same_amount as get_percent_transactions_same_amount_emmanuel1,
 )
 from recur_scan.features_emmanuel_ezechukwu2 import (
-<<<<<<< HEAD
-    get_amount_features as get_amount_features_emmanuel2,
-)
-from recur_scan.features_emmanuel_ezechukwu2 import (
-    # get_monthly_spending_trend,
-=======
-    get_monthly_spending_trend,
->>>>>>> cfc040de
-    get_recurrence_patterns,
     get_recurring_consistency_score,
     get_user_behavior_features,
     validate_recurring_transaction,
@@ -90,12 +77,7 @@
     get_average_transaction_amount as get_average_transaction_amount_ernest,
 )
 from recur_scan.features_ernest import (
-<<<<<<< HEAD
-    get_is_recurring_vendor,
-    get_transaction_gap_stats,
-=======
     get_transaction_frequency as get_transaction_frequency_ernest,
->>>>>>> cfc040de
 )
 from recur_scan.features_ernest import (
     get_transaction_gap_stats,
@@ -129,10 +111,7 @@
     amount_similarity,
     amount_stability_score,
     amount_variability_score,
-<<<<<<< HEAD
     # amount_z_score,
-=======
->>>>>>> cfc040de
     calculate_cycle_consistency,
     coefficient_of_variation_intervals,
     enhanced_n_similar_last_n_days,
@@ -152,15 +131,12 @@
 )
 from recur_scan.features_freedom import (
     get_periodicity_confidence,
-<<<<<<< HEAD
 )
 from recur_scan.features_happy import (
     get_day_of_month_consistency as get_day_of_month_consistency_happy,
 )
 from recur_scan.features_happy import (
     get_transaction_frequency as get_transaction_frequency_happy,
-=======
->>>>>>> cfc040de
 )
 from recur_scan.features_laurels import (
     _aggregate_transactions,
@@ -178,12 +154,9 @@
     transaction_pattern_complexity,
 )
 from recur_scan.features_naomi import (
-<<<<<<< HEAD
     get_subscription_keyword_score as get_subscription_keyword_score_naomi,
 )
 from recur_scan.features_naomi import (
-=======
->>>>>>> cfc040de
     get_transaction_interval_consistency as get_transaction_interval_consistency_naomi,
 )
 from recur_scan.features_nnanna import (
@@ -197,20 +170,12 @@
 )
 from recur_scan.features_original import (
     get_is_phone,
-<<<<<<< HEAD
-    get_n_transactions_days_apart,
-=======
->>>>>>> cfc040de
     get_n_transactions_same_amount,
     get_percent_transactions_same_amount,
 )
 from recur_scan.features_osasere import (
     get_day_of_month_variability,
     get_median_period,
-<<<<<<< HEAD
-    get_recurrence_confidence,
-=======
->>>>>>> cfc040de
 )
 from recur_scan.features_praise import (
     get_average_transaction_amount as get_average_transaction_amount_praise,
@@ -226,8 +191,8 @@
     get_stddev_days_between_same_merchant_amount,
 )
 from recur_scan.features_precious import (
-    get_additional_features,
     get_amount_variation_features,
+    get_relative_amount_difference,
     is_subscription_amount,
 )
 from recur_scan.features_precious import (
@@ -284,10 +249,6 @@
 from recur_scan.features_tife import (
     get_transaction_frequency as get_transaction_frequency_tife,
 )
-<<<<<<< HEAD
-from recur_scan.features_victor import get_avg_days_between
-=======
->>>>>>> cfc040de
 from recur_scan.transactions import Transaction
 from recur_scan.utils import parse_date
 
@@ -339,6 +300,7 @@
     sequence_features = detect_sequence_patterns(transaction, all_transactions)
 
     return {
+        # Original features
         "n_transactions_same_amount": get_n_transactions_same_amount(transaction, all_transactions),
         "percent_transactions_same_amount": get_percent_transactions_same_amount(transaction, all_transactions),
         # "ends_in_99": get_ends_in_99(transaction),
@@ -351,15 +313,9 @@
         # "pct_14_days_apart_exact": get_pct_transactions_days_apart(transaction, all_transactions, 14, 0),
         # "14_days_apart_off_by_1": get_n_transactions_days_apart(transaction, all_transactions, 14, 1),
         # "pct_14_days_apart_off_by_1": get_pct_transactions_days_apart(transaction, all_transactions, 14, 1),
-<<<<<<< HEAD
-        "7_days_apart_exact": get_n_transactions_days_apart(transaction, all_transactions, 7, 0),
-        # "pct_7_days_apart_exact": get_pct_transactions_days_apart(transaction, all_transactions, 7, 0),
-        "7_days_apart_off_by_1": get_n_transactions_days_apart(transaction, all_transactions, 7, 1),
-=======
         # "7_days_apart_exact": get_n_transactions_days_apart(transaction, all_transactions, 7, 0),
         # "pct_7_days_apart_exact": get_pct_transactions_days_apart(transaction, all_transactions, 7, 0),
         # "7_days_apart_off_by_1": get_n_transactions_days_apart(transaction, all_transactions, 7, 1),
->>>>>>> cfc040de
         # "pct_7_days_apart_off_by_1": get_pct_transactions_days_apart(transaction, all_transactions, 7, 1),
         # "is_insurance": get_is_insurance(transaction),
         # "is_utility": get_is_utility(transaction),
@@ -389,7 +345,7 @@
         # "amount_variability_ratio": amount_variability_ratio(all_transactions),
         "robust_interval_iqr": robust_interval_iqr(all_transactions),
         "robust_interval_median": robust_interval_median(all_transactions),
-        "transaction_frequency_Frank": transaction_frequency(all_transactions),
+        "transaction_frequency_frank": transaction_frequency(all_transactions),
         "most_common_interval": most_common_interval(all_transactions),
         # "enhanced_amt_iqr": enhanced_amt_iqr(all_transactions),
         # "enhanced_days_since_last": enhanced_days_since_last(transaction, all_transactions),
@@ -415,7 +371,7 @@
         # "skipped_months": detect_skipped_months(all_transactions),
         "day_of_month_consistency": get_day_of_month_consistency(all_transactions),
         "coefficient_of_variation": get_coefficient_of_variation(all_transactions),
-        # "median_interval": get_median_interval(all_transactions),
+        "median_interval": get_median_interval(all_transactions),
         "is_known_recurring_company": is_known_recurring_company(transaction.name),
         "is_known_fixed_subscription": is_known_fixed_subscription(transaction),
         # Laurels' features
@@ -445,21 +401,10 @@
         "transaction_pattern_complexity": transaction_pattern_complexity(merchant_trans, interval_stats),
         "date_irregularity_dominance": date_irregularity_dominance(merchant_trans, interval_stats, amount_stats),
         # Emmanuel Ezechukwu (2)'s features
-        **get_recurrence_patterns(transaction, all_transactions),
-        **get_recurring_consistency_score(transaction, all_transactions),
+        "recurring_consistency_score": get_recurring_consistency_score(transaction, all_transactions),
         "is_recurring": int(validate_recurring_transaction(transaction)),
         # "subscription_tier": classify_subscription_tier(transaction),
-<<<<<<< HEAD
-        **get_amount_features_emmanuel2(transaction, all_transactions),
         **get_user_behavior_features(transaction, all_transactions),
-        **get_refund_features(transaction, all_transactions),
-        # **get_monthly_spending_trend(transaction, all_transactions),
-=======
-        # **get_amount_features_emmanuel2(transaction, all_transactions),
-        **get_user_behavior_features(transaction, all_transactions),
-        # **get_refund_features(transaction, all_transactions),
-        **get_monthly_spending_trend(transaction, all_transactions),
->>>>>>> cfc040de
         # Nnanna's features
         "time_interval_between_transactions": get_time_interval_between_transactions(transaction, all_transactions),
         "mobile_company": get_mobile_transaction(transaction),
@@ -476,20 +421,12 @@
         # "std_amount_same_name": get_std_amount_same_name(transaction, all_transactions),
         # "n_transactions_same_month": get_n_transactions_same_month(transaction, all_transactions),
         "percent_transactions_same_month": get_percent_transactions_same_month(transaction, all_transactions),
-<<<<<<< HEAD
-        "avg_amount_same_month": get_avg_amount_same_month(transaction, all_transactions),
-=======
         # "avg_amount_same_month": get_avg_amount_same_month(transaction, all_transactions),
->>>>>>> cfc040de
         # "std_amount_same_month": get_std_amount_same_month(transaction, all_transactions),
         # "n_transactions_same_user_id": get_n_transactions_same_user_id(transaction, all_transactions),
         # "percent_transactions_same_user_id": get_percent_transactions_same_user_id(transaction, all_transactions),
         # "percent_transactions_same_day_of_week": get_percent_transactions_same_day_of_week(
-<<<<<<< HEAD
-        #    transaction, all_transactions
-=======
-        #     transaction, all_transactions
->>>>>>> cfc040de
+        # transaction, all_transactions
         # ),
         # "avg_amount_same_day_of_week": get_avg_amount_same_day_of_week(transaction, all_transactions),
         # "std_amount_same_day_of_week": get_std_amount_same_day_of_week(transaction, all_transactions),
@@ -538,26 +475,13 @@
         # "is_utility_emmanuel1": int(get_is_utility_emmanuel1(transaction)),
         "is_phone_emmanuel1": int(get_is_phone_emmanuel1(transaction)),
         # Asimi's features
-        # **get_amount_features_asimi(transaction),
-<<<<<<< HEAD
-        **get_user_recurring_vendor_count(transaction, all_transactions),
-=======
-        # **get_user_recurring_vendor_count(transaction, all_transactions),
->>>>>>> cfc040de
-        **get_user_transaction_frequency(transaction, all_transactions),
-        # **get_vendor_amount_std(transaction, all_transactions),
-        # **get_vendor_recurring_user_count(transaction, all_transactions),
-        **get_vendor_transaction_frequency(transaction, all_transactions),
-        # **get_user_vendor_transaction_count(transaction, all_transactions),
-        # **get_user_vendor_recurrence_rate(transaction, all_transactions),
-        # **get_user_vendor_interaction_count(transaction, all_transactions),
-        # **get_amount_category(transaction),
-        **get_amount_pattern_features(transaction),
-        **get_temporal_consistency_features(transaction, all_transactions),
-        **get_vendor_recurrence_profile(transaction, all_transactions),
+        "vendor_is_common_recurring": get_vendor_is_common_recurring(transaction),
+        "temporal_consistency_score": get_temporal_consistency_score(transaction, all_transactions),
+        "user_recurring_transaction_count": get_user_recurring_transaction_count(transaction, all_transactions),
+        "vendor_transaction_frequency": get_vendor_transaction_frequency(transaction, all_transactions),
+        "amount_decimal_part": get_amount_decimal_part(transaction),
         **get_user_vendor_relationship_features(transaction, all_transactions),
         # "is_recurring_asimi": is_valid_recurring_transaction(transaction),
-        **get_user_specific_features(transaction, all_transactions),
         # Samuel's features
         # "transaction_frequency_samuel": get_transaction_frequency_samuel(transaction, all_transactions),
         # "amount_std_dev": get_amount_std_dev(transaction, all_transactions),
@@ -584,22 +508,15 @@
         ),
         # "recurring_frequency": get_recurring_frequency(transaction, all_transactions),
         "is_subscription_amount": is_subscription_amount(transaction),
-        **get_additional_features(transaction, all_transactions),
+        "relative_amount_difference": get_relative_amount_difference(transaction, all_transactions),
         **get_amount_variation_features(transaction, all_transactions),
         # Happy's features
         # "get_n_transactions_same_description": get_n_transactions_same_description(transaction, all_transactions),
         # "get_percent_transactions_same_description": get_percent_transactions_same_description(
-<<<<<<< HEAD
-        #    transaction, all_transactions
+        # transaction, all_transactions
         # ),
         "get_transaction_same_frequency": get_transaction_frequency_happy(transaction, all_transactions),
         "get_day_of_month_consistency": get_day_of_month_consistency_happy(transaction, all_transactions),
-=======
-        #     transaction, all_transactions
-        # ),
-        # "get_transaction_same_frequency": get_transaction_frequency_happy(transaction, all_transactions),
-        # "get_day_of_month_consistency": get_day_of_month_consistency_happy(transaction, all_transactions),
->>>>>>> cfc040de
         # Osasere's features
         # "has_min_recurrence_period_osasere": has_min_recurrence_period(transaction, all_transactions),
         # "day_of_month_consistency_osasere": get_day_of_month_consistency_osasere(transaction, all_transactions),
@@ -615,11 +532,7 @@
         # "month": get_month(transaction),
         # "day_felix": get_day_felix(transaction),
         # "year": get_year(transaction),
-<<<<<<< HEAD
         # "is_insurance_felix": get_is_insurance_felix(transaction),
-=======
-        "is_insurance_felix": get_is_insurance_felix(transaction),
->>>>>>> cfc040de
         # "is_utility_felix": get_is_utility_felix(transaction),
         "is_always_recurring_felix": get_is_always_recurring_felix(transaction),
         "median_variation_transaction_amount": get_median_variation_transaction_amount(transaction, all_transactions),
@@ -630,13 +543,9 @@
         # "transaction_rate": get_transaction_rate(transaction, all_transactions),
         **get_transaction_intervals_felix(all_transactions),
         # Adeyinka's features
-<<<<<<< HEAD
-        # "avg_days_between_transactions_adeyinka": get_average_days_between_transactions(transaction, all_transactions)
-        # ,
-=======
         # "avg_days_between_transactions_adeyinka": get_average_days_between_transactions(
-        # transaction, all_transactions),
->>>>>>> cfc040de
+        #   transaction, all_transactions
+        # ),
         # "time_regularity_score_adeyinka": get_time_regularity_score(transaction, all_transactions),
         # "is_always_recurring_adeyinka": get_is_always_recurring_adeyinka(transaction),
         # "transaction_amount_variance_adeyinka": get_transaction_amount_variance(transaction, all_transactions),
@@ -644,22 +553,14 @@
         "recurring_confidence_score_adeyinka": get_recurring_confidence_score(transaction, all_transactions),
         "subscription_keyword_score_adeyinka": get_subscription_keyword_score(transaction),
         "same_amount_vendor_transactions_adeyinka": get_same_amount_vendor_transactions(transaction, all_transactions),
-<<<<<<< HEAD
         # "30_days_apart_exact_adeyinka": get_n_transactions_days_apart_adeyinka(transaction, all_transactions, 30, 0),
-        # "30_days_apart_off_by_1_adeyinka": get_n_transactions_days_apart_adeyinka
-        # (transaction, all_transactions, 30, 1),
-        # "14_days_apart_exact_adeyinka": get_n_transactions_days_apart_adeyinka(transaction, all_transactions, 14, 0),
-        # "14_days_apart_off_by_1_adeyinka": get_n_transactions_days_apart_adeyinka
-        # (transaction, all_transactions, 14, 1),
-=======
-        # "30_days_apart_exact_adeyinka": get_n_transactions_days_apart_adeyinka(
-        # transaction, all_transactions, 30, 0),
         # "30_days_apart_off_by_1_adeyinka": get_n_transactions_days_apart_adeyinka(
-        # transaction, all_transactions, 30, 1),
+        #     transaction, all_transactions, 30, 1
+        # ),
         # "14_days_apart_exact_adeyinka": get_n_transactions_days_apart_adeyinka(transaction, all_transactions, 14, 0),
         # "14_days_apart_off_by_1_adeyinka": get_n_transactions_days_apart_adeyinka(
-        # transaction, all_transactions, 14, 1),
->>>>>>> cfc040de
+        #     transaction, all_transactions, 14, 1
+        # ),
         # "7_days_apart_exact_adeyinka": get_n_transactions_days_apart_adeyinka(transaction, all_transactions, 7, 0),
         # "7_days_apart_off_by_1_adeyinka": get_n_transactions_days_apart_adeyinka(transaction, all_transactions, 7, 1),
         # Elliot's features
@@ -710,36 +611,23 @@
         # "same_day_off_by_2_raphael": get_n_transactions_same_day_raphael(transaction, all_transactions, 2),
         # "14_days_apart_exact_raphael": get_n_transactions_days_apart_raphael(transaction, all_transactions, 14, 0),
         # "pct_14_days_apart_exact_raphael": get_pct_transactions_days_apart_raphael(
-<<<<<<< HEAD
-        #    transaction, all_transactions, 14, 0
+        #     transaction, all_transactions, 14, 0
         # ),
         # "14_days_apart_off_by_1_raphael": get_n_transactions_days_apart_raphael(transaction, all_transactions, 14, 1),
         # "pct_14_days_apart_off_by_1_raphael": get_pct_transactions_days_apart_raphael(
-        #    transaction, all_transactions, 14, 1
+        #     transaction, all_transactions, 14, 1
         # ),
         # "7_days_apart_exact_raphael": get_n_transactions_days_apart_raphael(transaction, all_transactions, 7, 0),
         # "pct_7_days_apart_exact_raphael": get_pct_transactions_days_apart_raphael
-        # (transaction, all_transactions, 7, 0),
-        # "7_days_apart_off_by_1_raphael": get_n_transactions_days_apart_raphael(transaction, all_transactions, 7, 1),
-        # "pct_7_days_apart_off_by_1_raphael": get_pct_transactions_days_apart_raphael(
-        #    transaction, all_transactions, 7, 1
-=======
-        #     transaction, all_transactions, 14, 0
-        # ),
-        # "14_days_apart_off_by_1_raphael": get_n_transactions_days_apart_raphael(transaction, all_transactions, 14, 1),
-        # "pct_14_days_apart_off_by_1_raphael": get_pct_transactions_days_apart_raphael(
-        #     transaction, all_transactions, 14, 1),
-        # "7_days_apart_exact_raphael": get_n_transactions_days_apart_raphael(transaction, all_transactions, 7, 0),
-        # "pct_7_days_apart_exact_raphael": get_pct_transactions_days_apart_raphael(
-        # transaction, all_transactions, 7, 0),
+        #     (transaction, all_transactions, 7, 0
+        # ),
         # "7_days_apart_off_by_1_raphael": get_n_transactions_days_apart_raphael(transaction, all_transactions, 7, 1),
         # "pct_7_days_apart_off_by_1_raphael": get_pct_transactions_days_apart_raphael(
         #     transaction, all_transactions, 7, 1
->>>>>>> cfc040de
-        # ),
-        # "is_common_subscription_amount": get_is_common_subscription_amount(transaction),
-        # "occurs_same_week": get_occurs_same_week(transaction, all_transactions),
-        # "is_similar_name": get_is_similar_name(transaction, all_transactions),
+        # ),
+        # "is_common_subscription_amount": get_is_common_subscription_amount_raphael(transaction),
+        # "occurs_same_week": get_occurs_same_week_raphael(transaction, all_transactions),
+        # "is_similar_name": get_is_similar_name_raphael(transaction, all_transactions),
         # "is_fixed_interval": get_is_fixed_interval(transaction, all_transactions),
         # "has_irregular_spike": get_has_irregular_spike(transaction, all_transactions),
         # "is_first_of_month": get_is_first_of_month(transaction),
@@ -753,11 +641,7 @@
         # "is_small_amount": get_is_small_amount(transaction),
         "transaction_gap_mean": get_transaction_gap_stats(transaction, all_transactions)[0],
         "transaction_frequency_ernest": get_transaction_frequency_ernest(transaction, all_transactions),
-<<<<<<< HEAD
-        "is_recurring_vendor": get_is_recurring_vendor(transaction),
-=======
         # "is_recurring_vendor": get_is_recurring_vendor(transaction),
->>>>>>> cfc040de
         # "is_fixed_amount": get_is_fixed_amount(transaction, all_transactions),
         # "recurring_interval_score": get_recurring_interval_score(transaction, all_transactions),
         # "is_weekend_transaction_ernest": get_is_weekend_transaction_ernest(transaction),
@@ -824,11 +708,7 @@
             transaction, all_transactions
         ),
         # "cluster_label": float(get_cluster_label(transaction, all_transactions)),
-<<<<<<< HEAD
         "subscription_keyword_score": get_subscription_keyword_score_naomi(transaction),
-=======
-        # "subscription_keyword_score": get_subscription_keyword_score_naomi(transaction),
->>>>>>> cfc040de
         # "recurring_confidence_score": get_recurring_confidence_score_naomi(transaction, all_transactions),
         # "time_regularity_score": get_time_regularity_score_naomi(transaction, all_transactions),
         # "outlier_score": get_outlier_score_naomi(transaction, all_transactions),
