import re
from datetime import date, datetime
from functools import lru_cache

import numpy as np

from recur_scan.transactions import Transaction


def get_is_always_recurring(transaction: Transaction) -> bool:
    """Check if the transaction is always recurring because of the vendor name - check lowercase match"""
    always_recurring_vendors = {
        "google storage",
        "netflix",
        "hulu",
        "spotify",
    }
    return transaction.name.lower() in always_recurring_vendors


def get_is_insurance(transaction: Transaction) -> bool:
    """Check if the transaction is an insurance payment."""
    # use a regular expression with boundaries to match case-insensitive insurance
    # and insurance-related terms
    match = re.search(r"\b(insurance|insur|insuranc)\b", transaction.name, re.IGNORECASE)
    return bool(match)


def get_is_utility(transaction: Transaction) -> bool:
    """Check if the transaction is a utility payment."""
    # use a regular expression with boundaries to match case-insensitive utility
    # and utility-related terms
    match = re.search(r"\b(utility|utilit|energy)\b", transaction.name, re.IGNORECASE)
    return bool(match)


def get_is_phone(transaction: Transaction) -> bool:
    """Check if the transaction is a phone payment."""
    # use a regular expression with boundaries to match case-insensitive phone
    # and phone-related terms
    match = re.search(r"\b(at&t|t-mobile|verizon)\b", transaction.name, re.IGNORECASE)
    return bool(match)


@lru_cache(maxsize=1024)
def _parse_date(date_str: str) -> date:
    """Parse a date string into a datetime.date object."""
    return datetime.strptime(date_str, "%Y-%m-%d").date()


def get_n_transactions_days_apart(
    transaction: Transaction,
    all_transactions: list[Transaction],
    n_days_apart: int,
    n_days_off: int,
) -> int:
    """
    Get the number of transactions in all_transactions that are within n_days_off of
    being n_days_apart from transaction
    """
    n_txs = 0
    transaction_date = _parse_date(transaction.date)

    # Pre-calculate bounds for faster checking
    lower_remainder = n_days_apart - n_days_off
    upper_remainder = n_days_off

    for t in all_transactions:
        t_date = _parse_date(t.date)
        days_diff = abs((t_date - transaction_date).days)

        # Skip if the difference is less than minimum required
        if days_diff < n_days_apart - n_days_off:
            continue

        # Check if the difference is close to any multiple of n_days_apart
        remainder = days_diff % n_days_apart

        if remainder <= upper_remainder or remainder >= lower_remainder:
            n_txs += 1

    return n_txs


<<<<<<< HEAD
def get_transaction_z_score(transaction: Transaction, all_transactions: list[Transaction]) -> float:
    """Get the z-score of the transaction amount compared to the mean and standard deviation of all_transactions"""
    all_amounts = [t.amount for t in all_transactions]
    # if the standard deviation is 0, return 0
    if np.std(all_amounts) == 0:
        return 0
    return (transaction.amount - np.mean(all_amounts)) / np.std(all_amounts)  # type: ignore
=======
def get_pct_transactions_days_apart(
    transaction: Transaction, all_transactions: list[Transaction], n_days_apart: int, n_days_off: int
) -> float:
    """
    Get the percentage of transactions in all_transactions that are within
    n_days_off of being n_days_apart from transaction
    """
    return get_n_transactions_days_apart(transaction, all_transactions, n_days_apart, n_days_off) / len(
        all_transactions
    )
>>>>>>> f45769d3


def _get_day(date: str) -> int:
    """Get the day of the month from a transaction date."""
    return int(date.split("-")[2])


def get_n_transactions_same_day(transaction: Transaction, all_transactions: list[Transaction], n_days_off: int) -> int:
    """Get the number of transactions in all_transactions that are on the same day of the month as transaction"""
    return len([t for t in all_transactions if abs(_get_day(t.date) - _get_day(transaction.date)) <= n_days_off])


def get_pct_transactions_same_day(
    transaction: Transaction, all_transactions: list[Transaction], n_days_off: int
) -> float:
    """Get the percentage of transactions in all_transactions that are on the same day of the month as transaction"""
    return get_n_transactions_same_day(transaction, all_transactions, n_days_off) / len(all_transactions)


def get_ends_in_99(transaction: Transaction) -> bool:
    """Check if the transaction amount ends in 99"""
    return (transaction.amount * 100) % 100 == 99


def get_n_transactions_same_amount(transaction: Transaction, all_transactions: list[Transaction]) -> int:
    """Get the number of transactions in all_transactions with the same amount as transaction"""
    return len([t for t in all_transactions if t.amount == transaction.amount])


def get_percent_transactions_same_amount(transaction: Transaction, all_transactions: list[Transaction]) -> float:
    """Get the percentage of transactions in all_transactions with the same amount as transaction"""
    if not all_transactions:
        return 0.0
    n_same_amount = len([t for t in all_transactions if t.amount == transaction.amount])
    return n_same_amount / len(all_transactions)


def get_features(transaction: Transaction, all_transactions: list[Transaction]) -> dict[str, float | int]:
    return {
        "n_transactions_same_amount": get_n_transactions_same_amount(transaction, all_transactions),
        "percent_transactions_same_amount": get_percent_transactions_same_amount(transaction, all_transactions),
        "ends_in_99": get_ends_in_99(transaction),
        "amount": transaction.amount,
        "same_day_exact": get_n_transactions_same_day(transaction, all_transactions, 0),
        "pct_transactions_same_day": get_pct_transactions_same_day(transaction, all_transactions, 0),
        "same_day_off_by_1": get_n_transactions_same_day(transaction, all_transactions, 1),
        "same_day_off_by_2": get_n_transactions_same_day(transaction, all_transactions, 2),
        "14_days_apart_exact": get_n_transactions_days_apart(transaction, all_transactions, 14, 0),
        "pct_14_days_apart_exact": get_pct_transactions_days_apart(transaction, all_transactions, 14, 0),
        "14_days_apart_off_by_1": get_n_transactions_days_apart(transaction, all_transactions, 14, 1),
        "pct_14_days_apart_off_by_1": get_pct_transactions_days_apart(transaction, all_transactions, 14, 1),
        "7_days_apart_exact": get_n_transactions_days_apart(transaction, all_transactions, 7, 0),
        "pct_7_days_apart_exact": get_pct_transactions_days_apart(transaction, all_transactions, 7, 0),
        "7_days_apart_off_by_1": get_n_transactions_days_apart(transaction, all_transactions, 7, 1),
<<<<<<< HEAD
        "z_score": get_transaction_z_score(transaction, all_transactions),
=======
        "pct_7_days_apart_off_by_1": get_pct_transactions_days_apart(transaction, all_transactions, 7, 1),
>>>>>>> f45769d3
        "is_insurance": get_is_insurance(transaction),
        "is_utility": get_is_utility(transaction),
        "is_phone": get_is_phone(transaction),
        "is_always_recurring": get_is_always_recurring(transaction),
    }<|MERGE_RESOLUTION|>--- conflicted
+++ resolved
@@ -82,7 +82,6 @@
     return n_txs
 
 
-<<<<<<< HEAD
 def get_transaction_z_score(transaction: Transaction, all_transactions: list[Transaction]) -> float:
     """Get the z-score of the transaction amount compared to the mean and standard deviation of all_transactions"""
     all_amounts = [t.amount for t in all_transactions]
@@ -90,7 +89,8 @@
     if np.std(all_amounts) == 0:
         return 0
     return (transaction.amount - np.mean(all_amounts)) / np.std(all_amounts)  # type: ignore
-=======
+
+
 def get_pct_transactions_days_apart(
     transaction: Transaction, all_transactions: list[Transaction], n_days_apart: int, n_days_off: int
 ) -> float:
@@ -101,7 +101,6 @@
     return get_n_transactions_days_apart(transaction, all_transactions, n_days_apart, n_days_off) / len(
         all_transactions
     )
->>>>>>> f45769d3
 
 
 def _get_day(date: str) -> int:
@@ -156,11 +155,8 @@
         "7_days_apart_exact": get_n_transactions_days_apart(transaction, all_transactions, 7, 0),
         "pct_7_days_apart_exact": get_pct_transactions_days_apart(transaction, all_transactions, 7, 0),
         "7_days_apart_off_by_1": get_n_transactions_days_apart(transaction, all_transactions, 7, 1),
-<<<<<<< HEAD
         "z_score": get_transaction_z_score(transaction, all_transactions),
-=======
         "pct_7_days_apart_off_by_1": get_pct_transactions_days_apart(transaction, all_transactions, 7, 1),
->>>>>>> f45769d3
         "is_insurance": get_is_insurance(transaction),
         "is_utility": get_is_utility(transaction),
         "is_phone": get_is_phone(transaction),
