--- conflicted
+++ resolved
@@ -1,7 +1,6 @@
 import math
 import re
 import statistics
-from collections import Counter
 from datetime import datetime
 from statistics import mean
 
@@ -197,31 +196,23 @@
     if len(transactions) < 2:
         return {
             "avg_days_between_transactions": 0.0,
-<<<<<<< HEAD
-            # "std_dev_days_between_transactions": 0.0,
+            #  "std_dev_days_between_transactions": 0.0,
             "monthly_recurrence": 0,
-            # "same_weekday": 0,
-=======
-            # "std_dev_days_between_transactions": 0.0,  # Added missing key
-            "monthly_recurrence": 0,
-            # "same_weekday": 0,  # Added missing key
->>>>>>> cfc040de
+            #  "same_weekday": 0,
             "same_amount": 0,
         }
-
     # Sort transactions by date
     dates = sorted([
         datetime.strptime(trans.date, "%Y-%m-%d") if isinstance(trans.date, str) else trans.date
         for trans in transactions
     ])
 
-    # Calculate days between consecutive transactions
+    # calculate days between each consecutive grouped transactions
     intervals = [(dates[i] - dates[i - 1]).days for i in range(1, len(dates))]
 
-    # Compute statistics
+    # compute average and standard deviation of transaction intervals
     avg_days = mean(intervals) if intervals else 0.0
     # std_dev_days = stdev(intervals) if len(intervals) > 1 else 0.0
-<<<<<<< HEAD
 
     # check for flexible monthly recurrence (±7 days)
     monthly_count = sum(
@@ -234,32 +225,22 @@
     # check if transactions occur on the same weekday
     # weekdays = [date.weekday() for date in dates]  # Monday = 0, Sunday = 6
     # same_weekday = 1 if len(set(weekdays)) == 1 else 0  # 1 if all transactions happen on the same weekday
-=======
-
-    # Check for monthly recurrence (strict 28-31 days)
-    monthly_recurrence = 1 if all(28 <= days <= 31 for days in intervals) else 0
->>>>>>> cfc040de
-
-    # Check if same weekday
-    # weekdays = [date.weekday() for date in dates]
-    # same_weekday = 1 if len(set(weekdays)) == 1 else 0
-
-    # Check if amounts are exactly equal
-    amounts = [t.amount for t in transactions]
-    amount_counts = Counter(amounts)
-    most_frequent_amount_count = max(amount_counts.values())
-    same_amount = most_frequent_amount_count / len(amounts)
+
+    # check if payment amounts are within ±5% of each other
+    amounts = [trans.amount for trans in transactions]
+
+    base_amount = amounts[0]
+    if base_amount == 0:
+        consistent_amount = 0.0
+    else:
+        consistent_amount = sum(1 for amt in amounts if abs(amt - base_amount) / base_amount <= 0.05) / len(amounts)
 
     return {
         "avg_days_between_transactions": avg_days,
         # "std_dev_days_between_transactions": std_dev_days,
         "monthly_recurrence": monthly_recurrence,
         # "same_weekday": same_weekday,
-<<<<<<< HEAD
         "same_amount": consistent_amount,
-=======
-        "same_amount": same_amount,
->>>>>>> cfc040de
     }
 
 
