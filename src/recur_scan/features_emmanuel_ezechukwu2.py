from datetime import datetime
from statistics import mean, stdev

from fuzzywuzzy import process

from recur_scan.transactions import Transaction

RECURRING_VENDORS = {
    # Streaming & Entertainment
    "netflix",
    "spotify",
    "disney+",
    "hulu",
    "amazon prime",
    "hbo max",
    "apple music",
    "youtube premium",
    "paramount+",
    "peacock",
    # Cloud & Software Subscriptions
    "microsoft",
    "adobe",
    "google workspace",
    "dropbox",
    "zoom",
    "notion",
    "evernote",
    "github",
    "figma",
    "canva",
    "grammarly",
    # Telecom & Internet
    "at&t",
    "verizon",
    "t-mobile",
    "spectrum",
    "xfinity",
    "comcast",
    "google fi",
    "mint mobile",
    "cricket wireless",
    # Insurance & Financial Services
    "geico",
    "state farm",
    "progressive",
    "allstate",
    "hugo insurance",
    "metlife",
    "blue cross blue shield",
    "aetna",
    "cigna",
    # Utilities & Home Services
    "duke energy",
    "pg&e",
    "con edison",
    "national grid",
    "directv",
    "dish network",
    "ring",
    "adt security",
    "vivint",
    # Fitness & Health
    "planet fitness",
    "24 hour fitness",
    "la fitness",
    "peloton",
    "fitbit premium",
    "calm",
    "headspace",
    "myfitnesspal",
    # Food & Delivery
    "hello fresh",
    "blue apron",
    "doordash pass",
    "uber eats pass",
    "instacart+",
    "starbucks rewards",
    # Miscellaneous Subscriptions
    "amazon aws",
    "patreon",
    "onlyfans",
    "substack",
    "new york times",
    "washington post",
    "the economist",
    "linkedin premium",
    "audible",
}


def count_transactions_by_amount(transaction: Transaction, transactions: list[Transaction]) -> tuple[int, float]:
    """Returns count and percentage of transactions with the same amount."""
    if not transactions:
        return 0, 0.0
    same_amount_count = sum(1 for t in transactions if t.amount == transaction.amount)
    return same_amount_count, same_amount_count / len(transactions)


def get_recurrence_patterns(transaction: Transaction, transactions: list[Transaction]) -> dict:
    """Determines time-based recurrence patterns from past transactions."""
    merchant_txns = [t for t in transactions if t.name == transaction.name]

    if len(merchant_txns) < 2:
        return {
            key: 0
            for key in [
<<<<<<< HEAD
                "is_biweekly",
                # "is_semimonthly",
                "is_monthly",
                # "is_bimonthly",
                "is_quarterly",
=======
                # "is_biweekly",
                # "is_semimonthly",
                # "is_monthly",
                # "is_bimonthly",
                # "is_quarterly",
>>>>>>> cfc040de
                # "is_annual",
                "avg_days_between",
                # "std_days_between",
                # "recurrence_score",
            ]
        }

    dates = sorted(datetime.strptime(t.date, "%Y-%m-%d") for t in merchant_txns)
    date_diffs = [(dates[i + 1] - dates[i]).days for i in range(len(dates) - 1)]

    avg_days_between = mean(date_diffs)
    # std_days_between = stdev(date_diffs) if len(date_diffs) > 1 else 0.0

    # Weighted recurrence score
    # recurrence_score = sum(1 / (1 + abs(diff - avg_days_between)) for diff in date_diffs) / len(date_diffs)

<<<<<<< HEAD
    recurrence_flags = {
        "is_biweekly": int(14 in date_diffs),
        # "is_semimonthly": int(any(d in {14, 15, 16, 17} for d in date_diffs)),
        "is_monthly": int(any(27 <= d <= 31 for d in date_diffs)),
        # "is_bimonthly": int(any(55 <= d <= 65 for d in date_diffs)),
        "is_quarterly": int(any(85 <= d <= 95 for d in date_diffs)),
        # "is_annual": int(any(360 <= d <= 370 for d in date_diffs)),
    }
=======
    # recurrence_flags = {
    #     # "is_biweekly": int(14 in date_diffs),
    #     # "is_semimonthly": int(any(d in {14, 15, 16, 17} for d in date_diffs)),
    #     # "is_monthly": int(any(27 <= d <= 31 for d in date_diffs)),
    #     # "is_bimonthly": int(any(55 <= d <= 65 for d in date_diffs)),
    #     # "is_quarterly": int(any(85 <= d <= 95 for d in date_diffs)),
    #     # "is_annual": int(any(360 <= d <= 370 for d in date_diffs)),
    # }
>>>>>>> cfc040de

    return {
        # **recurrence_flags,
        "avg_days_between": avg_days_between,
        # "std_days_between": std_days_between,
        # "recurrence_score": recurrence_score,
    }


def get_recurring_consistency_score(transaction: Transaction, transactions: list[Transaction]) -> dict:
    """Computes a consistency score to minimize bias errors in recurring transaction detection."""

    merchant_txns = [t for t in transactions if t.name == transaction.name]

    if len(merchant_txns) < 2:
        return {"recurring_consistency_score": 0.0}  # Not enough data to determine recurrence

    dates = sorted(datetime.strptime(t.date, "%Y-%m-%d") for t in merchant_txns)
    date_diffs = [(dates[i + 1] - dates[i]).days for i in range(len(dates) - 1)]

    avg_days_between = mean(date_diffs)
    std_days_between = stdev(date_diffs) if len(date_diffs) > 1 else 0.0

    amount_variations = [t.amount for t in merchant_txns]
    amount_stability = 1 - (stdev(amount_variations) / (mean(amount_variations) + 1e-6))  # Normalize stability score

    # Frequency-based confidence (e.g., monthly = strong, yearly = weaker)
    recurrence_flags = {
        "biweekly": int(14 in date_diffs),
        "monthly": int(any(27 <= d <= 31 for d in date_diffs)),
        "bimonthly": int(any(55 <= d <= 65 for d in date_diffs)),
        "quarterly": int(any(85 <= d <= 95 for d in date_diffs)),
        "annual": int(any(360 <= d <= 370 for d in date_diffs)),
    }

    # Weight factors based on common recurrence patterns
    recurrence_weight = (
        0.4 * recurrence_flags["monthly"]
        + 0.2 * recurrence_flags["biweekly"]
        + 0.15 * recurrence_flags["bimonthly"]
        + 0.1 * recurrence_flags["quarterly"]
        + 0.05 * recurrence_flags["annual"]
    )

    # Final consistency score (scales from 0 to 1)
    consistency_score = (
        0.5 * amount_stability  # Amount consistency
        + 0.3 * (1 - (std_days_between / (avg_days_between + 1e-6)))  # Time interval consistency
        + 0.2 * recurrence_weight
    )

    return {"recurring_consistency_score": round(max(0, min(consistency_score, 1)), 2)}


def validate_recurring_transaction(transaction: Transaction, threshold: int = 80) -> bool:
    """Determines if a transaction should be classified as recurring based on vendor trends."""
    vendor_name = transaction.name.lower()

    # Fuzzy Matching for Vendor Detection
    match_result: tuple[str, int] | None = process.extractOne(vendor_name, RECURRING_VENDORS)

    # If no match is found, return False
    if match_result is None:
        return False

    # Extract the best match and its score
    best_match, score = match_result

    # Return True if the score is above the threshold
    return score > threshold


def classify_subscription_tier(transaction: Transaction) -> int:
    """Dynamically classifies a transaction's subscription tier."""
    subscription_tiers = {
        "netflix": [(8.99, 1), (15.49, 2), (19.99, 3)],
        "spotify": [(9.99, 1), (12.99, 2), (15.99, 3)],
        "disney+": [(7.99, 1), (13.99, 2)],
    }

    vendor_name = transaction.name.lower()
    amount = transaction.amount

    return next((tier for price, tier in subscription_tiers.get(vendor_name, []) if price == amount), 0)


def get_amount_features(transaction: Transaction, transactions: list[Transaction]) -> dict:
    """Extracts features related to amount stability using clustering."""
    vendor_txns = [t.amount for t in transactions if t.name == transaction.name]

    if not vendor_txns:
        return {
            # "is_fixed_amount_recurring": 0,
            # "amount_fluctuation": 0.0,
            # "price_cluster": -1
        }

    # price_fluctuation = max(vendor_txns) - min(vendor_txns)

    # Handle edge cases for KMeans clustering
    if len(vendor_txns) < 3 or len(set(vendor_txns)) == 1:
        return {
            # "is_fixed_amount_recurring": int(max(vendor_txns) <= min(vendor_txns) * 1.02),
            # "amount_fluctuation": price_fluctuation,
            # "price_cluster": -1,  # Indicates clustering was not performed
        }

    # Perform KMeans clustering
    # amounts = np.array(vendor_txns).reshape(-1, 1)
    # kmeans = KMeans(n_clusters=min(3, len(set(vendor_txns))), random_state=42).fit(amounts)
    # price_cluster = kmeans.predict([[transaction.amount]])[0]

    return {
        # "is_fixed_amount_recurring": int(max(vendor_txns) <= min(vendor_txns) * 1.02),
        # "amount_fluctuation": price_fluctuation,
        # "price_cluster": price_cluster,
    }


def get_user_behavior_features(transaction: Transaction, transactions: list[Transaction]) -> dict:
    """Extracts user-level spending behavior."""
    user_txns = [t.amount for t in transactions if t.user_id == transaction.user_id]

    if not user_txns:
        return {
            "user_avg_spent": 0.0,
            "user_total_spent": 0.0,
            # "user_subscription_count": 0
        }

    # Ensure subscriptions are only counted for the given user
<<<<<<< HEAD
    # user_subscription_count = sum(t.name in RECURRING_VENDORS for t in transactions if t.user_id
    # == transaction.user_id)
=======
    # user_subscription_count = sum(
    # t.name in RECURRING_VENDORS for t in transactions if t.user_id == transaction.user_id)
>>>>>>> cfc040de

    return {
        "user_avg_spent": mean(user_txns),
        "user_total_spent": sum(user_txns),
        # "user_subscription_count": user_subscription_count,
    }


def get_refund_features(transaction: Transaction, transactions: list[Transaction]) -> dict:
    """Extracts refund-related features."""
    refunds = [t for t in transactions if t.amount == -transaction.amount]

    if not refunds:
        return {
            # "refund_rate": 0.0,
            # "avg_refund_time_lag": 0.0
        }

    # refund_time_lags = [
<<<<<<< HEAD
    #    (datetime.strptime(t.date, "%Y-%m-%d") - datetime.strptime(transaction.date, "%Y-%m-%d")).days for t in refunds
=======
    #     (
    # datetime.strptime(t.date, "%Y-%m-%d") - datetime.strptime(transaction.date, "%Y-%m-%d")).days for t in refunds
>>>>>>> cfc040de
    # ]

    return {
        # "refund_rate": len(refunds) / len(transactions),
        # "avg_refund_time_lag": mean(refund_time_lags) if refund_time_lags else 0.0,
    }


# def get_monthly_spending_trend(transaction: Transaction, transactions: list[Transaction]) -> dict:
#     """Calculates the total spending for the transaction's month."""
#     # month_year = transaction.date[:7]  # Extracts YYYY-MM
#     # monthly_spending = sum(t.amount for t in transactions if t.date.startswith(month_year))

#     # return {"monthly_spending_trend": monthly_spending}<|MERGE_RESOLUTION|>--- conflicted
+++ resolved
@@ -96,78 +96,59 @@
     return same_amount_count, same_amount_count / len(transactions)
 
 
-def get_recurrence_patterns(transaction: Transaction, transactions: list[Transaction]) -> dict:
-    """Determines time-based recurrence patterns from past transactions."""
+# def get_recurrence_patterns(transaction: Transaction, transactions: list[Transaction]) -> dict:
+#     """Determines time-based recurrence patterns from past transactions."""
+#     merchant_txns = [t for t in transactions if t.name == transaction.name]
+
+#     if len(merchant_txns) < 2:
+#         return {
+#             key: 0
+#             for key in [
+#                 # "is_biweekly",
+#                 # "is_semimonthly",
+#                 # "is_monthly",
+#                 # "is_bimonthly",
+#                 # "is_quarterly",
+#                 # "is_annual",
+#                 # "avg_days_between",
+#                 # "std_days_between",
+#                 # "recurrence_score",
+#             ]
+#         }
+
+#     dates = sorted(datetime.strptime(t.date, "%Y-%m-%d") for t in merchant_txns)
+#     date_diffs = [(dates[i + 1] - dates[i]).days for i in range(len(dates) - 1)]
+
+#     avg_days_between = mean(date_diffs)
+#     std_days_between = stdev(date_diffs) if len(date_diffs) > 1 else 0.0
+
+#     # Weighted recurrence score
+#     recurrence_score = sum(1 / (1 + abs(diff - avg_days_between)) for diff in date_diffs) / len(date_diffs)
+
+#     recurrence_flags = {
+#         # "is_biweekly": int(14 in date_diffs),
+#         # "is_semimonthly": int(any(d in {14, 15, 16, 17} for d in date_diffs)),
+#         # "is_monthly": int(any(27 <= d <= 31 for d in date_diffs)),
+#         # "is_bimonthly": int(any(55 <= d <= 65 for d in date_diffs)),
+#         # "is_quarterly": int(any(85 <= d <= 95 for d in date_diffs)),
+#         # "is_annual": int(any(360 <= d <= 370 for d in date_diffs)),
+#     }
+
+#     return {
+#         **recurrence_flags,
+#         "avg_days_between": avg_days_between,
+#         "std_days_between": std_days_between,
+#         "recurrence_score": recurrence_score,
+#     }
+
+
+def get_recurring_consistency_score(transaction: Transaction, transactions: list[Transaction]) -> float:
+    """Computes a consistency score to minimize bias errors in recurring transaction detection."""
+
     merchant_txns = [t for t in transactions if t.name == transaction.name]
 
     if len(merchant_txns) < 2:
-        return {
-            key: 0
-            for key in [
-<<<<<<< HEAD
-                "is_biweekly",
-                # "is_semimonthly",
-                "is_monthly",
-                # "is_bimonthly",
-                "is_quarterly",
-=======
-                # "is_biweekly",
-                # "is_semimonthly",
-                # "is_monthly",
-                # "is_bimonthly",
-                # "is_quarterly",
->>>>>>> cfc040de
-                # "is_annual",
-                "avg_days_between",
-                # "std_days_between",
-                # "recurrence_score",
-            ]
-        }
-
-    dates = sorted(datetime.strptime(t.date, "%Y-%m-%d") for t in merchant_txns)
-    date_diffs = [(dates[i + 1] - dates[i]).days for i in range(len(dates) - 1)]
-
-    avg_days_between = mean(date_diffs)
-    # std_days_between = stdev(date_diffs) if len(date_diffs) > 1 else 0.0
-
-    # Weighted recurrence score
-    # recurrence_score = sum(1 / (1 + abs(diff - avg_days_between)) for diff in date_diffs) / len(date_diffs)
-
-<<<<<<< HEAD
-    recurrence_flags = {
-        "is_biweekly": int(14 in date_diffs),
-        # "is_semimonthly": int(any(d in {14, 15, 16, 17} for d in date_diffs)),
-        "is_monthly": int(any(27 <= d <= 31 for d in date_diffs)),
-        # "is_bimonthly": int(any(55 <= d <= 65 for d in date_diffs)),
-        "is_quarterly": int(any(85 <= d <= 95 for d in date_diffs)),
-        # "is_annual": int(any(360 <= d <= 370 for d in date_diffs)),
-    }
-=======
-    # recurrence_flags = {
-    #     # "is_biweekly": int(14 in date_diffs),
-    #     # "is_semimonthly": int(any(d in {14, 15, 16, 17} for d in date_diffs)),
-    #     # "is_monthly": int(any(27 <= d <= 31 for d in date_diffs)),
-    #     # "is_bimonthly": int(any(55 <= d <= 65 for d in date_diffs)),
-    #     # "is_quarterly": int(any(85 <= d <= 95 for d in date_diffs)),
-    #     # "is_annual": int(any(360 <= d <= 370 for d in date_diffs)),
-    # }
->>>>>>> cfc040de
-
-    return {
-        # **recurrence_flags,
-        "avg_days_between": avg_days_between,
-        # "std_days_between": std_days_between,
-        # "recurrence_score": recurrence_score,
-    }
-
-
-def get_recurring_consistency_score(transaction: Transaction, transactions: list[Transaction]) -> dict:
-    """Computes a consistency score to minimize bias errors in recurring transaction detection."""
-
-    merchant_txns = [t for t in transactions if t.name == transaction.name]
-
-    if len(merchant_txns) < 2:
-        return {"recurring_consistency_score": 0.0}  # Not enough data to determine recurrence
+        return 0.0  # Not enough data to determine recurrence
 
     dates = sorted(datetime.strptime(t.date, "%Y-%m-%d") for t in merchant_txns)
     date_diffs = [(dates[i + 1] - dates[i]).days for i in range(len(dates) - 1)]
@@ -203,7 +184,7 @@
         + 0.2 * recurrence_weight
     )
 
-    return {"recurring_consistency_score": round(max(0, min(consistency_score, 1)), 2)}
+    return round(max(0, min(consistency_score, 1)), 2)
 
 
 def validate_recurring_transaction(transaction: Transaction, threshold: int = 80) -> bool:
@@ -238,37 +219,37 @@
     return next((tier for price, tier in subscription_tiers.get(vendor_name, []) if price == amount), 0)
 
 
-def get_amount_features(transaction: Transaction, transactions: list[Transaction]) -> dict:
-    """Extracts features related to amount stability using clustering."""
-    vendor_txns = [t.amount for t in transactions if t.name == transaction.name]
-
-    if not vendor_txns:
-        return {
-            # "is_fixed_amount_recurring": 0,
-            # "amount_fluctuation": 0.0,
-            # "price_cluster": -1
-        }
-
-    # price_fluctuation = max(vendor_txns) - min(vendor_txns)
-
-    # Handle edge cases for KMeans clustering
-    if len(vendor_txns) < 3 or len(set(vendor_txns)) == 1:
-        return {
-            # "is_fixed_amount_recurring": int(max(vendor_txns) <= min(vendor_txns) * 1.02),
-            # "amount_fluctuation": price_fluctuation,
-            # "price_cluster": -1,  # Indicates clustering was not performed
-        }
-
-    # Perform KMeans clustering
-    # amounts = np.array(vendor_txns).reshape(-1, 1)
-    # kmeans = KMeans(n_clusters=min(3, len(set(vendor_txns))), random_state=42).fit(amounts)
-    # price_cluster = kmeans.predict([[transaction.amount]])[0]
-
-    return {
-        # "is_fixed_amount_recurring": int(max(vendor_txns) <= min(vendor_txns) * 1.02),
-        # "amount_fluctuation": price_fluctuation,
-        # "price_cluster": price_cluster,
-    }
+# def get_amount_features(transaction: Transaction, transactions: list[Transaction]) -> dict:
+#     """Extracts features related to amount stability using clustering."""
+#     vendor_txns = [t.amount for t in transactions if t.name == transaction.name]
+
+#     if not vendor_txns:
+#         return {
+#             # "is_fixed_amount_recurring": 0,
+#             # "amount_fluctuation": 0.0,
+#             # "price_cluster": -1
+#         }
+
+#     # price_fluctuation = max(vendor_txns) - min(vendor_txns)
+
+#     # Handle edge cases for KMeans clustering
+#     if len(vendor_txns) < 3 or len(set(vendor_txns)) == 1:
+#         return {
+#             # "is_fixed_amount_recurring": int(max(vendor_txns) <= min(vendor_txns) * 1.02),
+#             # "amount_fluctuation": price_fluctuation,
+#             # "price_cluster": -1,  # Indicates clustering was not performed
+#         }
+
+#     # Perform KMeans clustering
+#     # amounts = np.array(vendor_txns).reshape(-1, 1)
+#     # kmeans = KMeans(n_clusters=min(3, len(set(vendor_txns))), random_state=42).fit(amounts)
+#     # price_cluster = kmeans.predict([[transaction.amount]])[0]
+
+#     return {
+#         # "is_fixed_amount_recurring": int(max(vendor_txns) <= min(vendor_txns) * 1.02),
+#         # "amount_fluctuation": price_fluctuation,
+#         # "price_cluster": price_cluster,
+#     }
 
 
 def get_user_behavior_features(transaction: Transaction, transactions: list[Transaction]) -> dict:
@@ -283,13 +264,8 @@
         }
 
     # Ensure subscriptions are only counted for the given user
-<<<<<<< HEAD
-    # user_subscription_count = sum(t.name in RECURRING_VENDORS for t in transactions if t.user_id
-    # == transaction.user_id)
-=======
     # user_subscription_count = sum(
     # t.name in RECURRING_VENDORS for t in transactions if t.user_id == transaction.user_id)
->>>>>>> cfc040de
 
     return {
         "user_avg_spent": mean(user_txns),
@@ -298,29 +274,25 @@
     }
 
 
-def get_refund_features(transaction: Transaction, transactions: list[Transaction]) -> dict:
-    """Extracts refund-related features."""
-    refunds = [t for t in transactions if t.amount == -transaction.amount]
-
-    if not refunds:
-        return {
-            # "refund_rate": 0.0,
-            # "avg_refund_time_lag": 0.0
-        }
-
-    # refund_time_lags = [
-<<<<<<< HEAD
-    #    (datetime.strptime(t.date, "%Y-%m-%d") - datetime.strptime(transaction.date, "%Y-%m-%d")).days for t in refunds
-=======
-    #     (
-    # datetime.strptime(t.date, "%Y-%m-%d") - datetime.strptime(transaction.date, "%Y-%m-%d")).days for t in refunds
->>>>>>> cfc040de
-    # ]
-
-    return {
-        # "refund_rate": len(refunds) / len(transactions),
-        # "avg_refund_time_lag": mean(refund_time_lags) if refund_time_lags else 0.0,
-    }
+# def get_refund_features(transaction: Transaction, transactions: list[Transaction]) -> dict:
+#     """Extracts refund-related features."""
+#     refunds = [t for t in transactions if t.amount == -transaction.amount]
+
+#     if not refunds:
+#         return {
+#             # "refund_rate": 0.0,
+#             # "avg_refund_time_lag": 0.0
+#         }
+
+#     # refund_time_lags = [
+#     #    (datetime.strptime(t.date, "%Y-%m-%d") - datetime.strptime(transaction.date, "%Y-%m-%d")).days \
+#     #     for t in refunds
+#     # ]
+
+#     return {
+#         # "refund_rate": len(refunds) / len(transactions),
+#         # "avg_refund_time_lag": mean(refund_time_lags) if refund_time_lags else 0.0,
+#     }
 
 
 # def get_monthly_spending_trend(transaction: Transaction, transactions: list[Transaction]) -> dict:
