--- conflicted
+++ resolved
@@ -19,18 +19,17 @@
 type GroupedTransactions = dict[tuple[str, str], list[Transaction]]
 
 
-<<<<<<< HEAD
+
 # this is the MAIN function to parse transactions from a CSV file,
 # optionally extracting labels. If it is present, then extract_labels is True,
 # else False by default its false.
-def _parse_transactions(path: str, extract_labels: bool = False) -> tuple[list[Transaction], list[int]]:
     # that is if recurring column is present in the CSV file.
     # If it is present, then extract_labels is True, else False by default its false
-=======
+
 def _parse_transactions(
     path: str, extract_labels: bool = False, set_id: bool = True, raw_labels: bool = False
 ) -> tuple[list[Transaction], list[str | int]]:
->>>>>>> 6c1693a9
+
     """
     Parse transactions from a CSV file, optionally extracting labels.
     """
@@ -40,7 +39,7 @@
     with open(path, newline="") as f:
         reader = csv.DictReader(f)
         for ix, row in enumerate(reader):
-<<<<<<< HEAD
+
             # Convert the date string to a date object (adjust the format as needed)
             date_obj = datetime.datetime.strptime(row["date"], "%Y-%m-%d").date()
             transactions.append(
@@ -50,17 +49,7 @@
                     name=row["name"],
                     date=date_obj,
                     amount=float(row["amount"]),
-=======
-            try:
-                transactions.append(
-                    Transaction(
-                        id=ix if set_id else 0,
-                        user_id=row["user_id"],
-                        name=row["name"],
-                        date=row["date"],
-                        amount=float(row["amount"]),
-                    )
->>>>>>> 6c1693a9
+
                 )
             except ValueError as e:
                 logger.warning(f"Error parsing transaction amount {row['amount']} in {path} at row {ix}: {e}")
@@ -75,16 +64,8 @@
     return transactions, labels
 
 
-<<<<<<< HEAD
 # 1 function to read labeled transactions (to get Transactions and labels) from the above functions
-def read_labeled_transactions(path: str) -> tuple[list[Transaction], list[int]]:
-    """
-    Read labeled transactions from a CSV file.
-    """
-    transactions, labels = _parse_transactions(
-        path, extract_labels=True
-    )  # here its marked as True to extract labels from the CSV file.
-=======
+
 def read_labeled_transactions(
     path: str, set_id: bool = True, raw_labels: bool = False
 ) -> tuple[list[Transaction], list[str | int]]:
@@ -92,7 +73,6 @@
     Read labeled transactions from a CSV file.
     """
     transactions, labels = _parse_transactions(path, extract_labels=True, set_id=set_id, raw_labels=raw_labels)
->>>>>>> 6c1693a9
     return transactions, labels
 
 
@@ -126,17 +106,16 @@
     return dict(grouped_transactions)
 
 
-<<<<<<< HEAD
+
 # the function above is used to group transactions by user_id and name.
 # This is useful to see how often each user transacts with a specific vendor.
 # This information can be used as a feature in your machine learning model.
 # You can detect patterns (e.g., a user making frequent payments to Netflix might be a recurring transaction).
 
 
-def write_transactions(output_path: str, transactions: list[Transaction], y: list[int]) -> None:
-=======
+
 def write_transactions(output_path: str, transactions: list[Transaction], y: list[int | str]) -> None:
->>>>>>> 6c1693a9
+
     """
     Save transactions to a CSV file.
 
