--- conflicted
+++ resolved
@@ -458,8 +458,8 @@
 ]
 
 [[package]]
-<<<<<<< HEAD
-=======
+
+
 name = "levenshtein"
 version = "0.27.1"
 source = { registry = "https://pypi.org/simple" }
@@ -519,7 +519,7 @@
 ]
 
 [[package]]
->>>>>>> 42c455de
+
 name = "loguru"
 version = "0.7.3"
 source = { registry = "https://pypi.org/simple" }
@@ -1109,12 +1109,11 @@
     { name = "pandas-stubs" },
     { name = "python-levenshtein" },
     { name = "scikit-learn" },
-<<<<<<< HEAD
-=======
+
     { name = "scipy" },
     { name = "shap" },
     { name = "thefuzz" },
->>>>>>> 42c455de
+
 ]
 
 [package.dev-dependencies]
@@ -1141,12 +1140,9 @@
     { name = "pandas-stubs", specifier = ">=2.2.0.230605" },
     { name = "python-levenshtein", specifier = ">=0.27.1" },
     { name = "scikit-learn", specifier = ">=1.6.1" },
-<<<<<<< HEAD
-=======
     { name = "scipy", specifier = ">=1.15.2" },
     { name = "shap", specifier = ">=0.47.0" },
     { name = "thefuzz", specifier = ">=0.22.1" },
->>>>>>> 42c455de
 ]
 
 [package.metadata.requires-dev]
