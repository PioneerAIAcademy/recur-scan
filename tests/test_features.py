# test features
import pytest

from recur_scan.features import (
    get_ends_in_99,
    get_is_always_recurring,
    get_is_insurance,
    get_is_phone,
    get_is_utility,
    get_n_transactions_days_apart,
    get_n_transactions_same_amount,
    get_n_transactions_same_day,
    get_pct_transactions_days_apart,
    get_pct_transactions_same_day,
    get_percent_transactions_same_amount,
    get_transaction_z_score,
)
from recur_scan.transactions import Transaction


def test_get_n_transactions_same_amount() -> None:
    """Test that get_n_transactions_same_amount returns the correct number of transactions with the same amount."""
    transactions = [
        Transaction(id=1, user_id="user1", name="name1", amount=100, date="2024-01-01"),
        Transaction(id=2, user_id="user1", name="name1", amount=100, date="2024-01-01"),
        Transaction(id=3, user_id="user1", name="name1", amount=200, date="2024-01-02"),
        Transaction(id=4, user_id="user1", name="name1", amount=2.99, date="2024-01-03"),
    ]
    assert get_n_transactions_same_amount(transactions[0], transactions) == 2
    assert get_n_transactions_same_amount(transactions[2], transactions) == 1


def test_get_percent_transactions_same_amount() -> None:
    """
    Test that get_percent_transactions_same_amount returns correct percentage.
    Tests that the function calculates the right percentage of transactions with matching amounts.
    """
    transactions = [
        Transaction(id=1, user_id="user1", name="name1", amount=100, date="2024-01-01"),
        Transaction(id=2, user_id="user1", name="name1", amount=100, date="2024-01-01"),
        Transaction(id=3, user_id="user1", name="name1", amount=200, date="2024-01-02"),
        Transaction(id=4, user_id="user1", name="name1", amount=2.99, date="2024-01-03"),
    ]
    assert pytest.approx(get_percent_transactions_same_amount(transactions[0], transactions)) == 2 / 4


def test_get_ends_in_99() -> None:
    """Test that get_ends_in_99 returns True for amounts ending in 99."""
    transactions = [
        Transaction(id=1, user_id="user1", name="name1", amount=100, date="2024-01-01"),
        Transaction(id=2, user_id="user1", name="name1", amount=100, date="2024-01-01"),
        Transaction(id=3, user_id="user1", name="name1", amount=200, date="2024-01-02"),
        Transaction(id=4, user_id="user1", name="name1", amount=2.99, date="2024-01-03"),
    ]
    assert not get_ends_in_99(transactions[0])
    assert get_ends_in_99(transactions[3])


def test_get_n_transactions_same_day() -> None:
    """Test that get_n_transactions_same_day returns the correct number of transactions on the same day."""
    transactions = [
        Transaction(id=1, user_id="user1", name="name1", amount=100, date="2024-01-01"),
        Transaction(id=2, user_id="user1", name="name1", amount=100, date="2024-01-01"),
        Transaction(id=3, user_id="user1", name="name1", amount=200, date="2024-01-02"),
        Transaction(id=4, user_id="user1", name="name1", amount=2.99, date="2024-01-03"),
    ]
    assert get_n_transactions_same_day(transactions[0], transactions, 0) == 2
    assert get_n_transactions_same_day(transactions[0], transactions, 1) == 3
    assert get_n_transactions_same_day(transactions[2], transactions, 0) == 1


def test_get_pct_transactions_same_day() -> None:
    """Test that get_pct_transactions_same_day returns the correct percentage of transactions on the same day."""
    transactions = [
        Transaction(id=1, user_id="user1", name="name1", amount=100, date="2024-01-01"),
        Transaction(id=2, user_id="user1", name="name1", amount=100, date="2024-01-01"),
        Transaction(id=3, user_id="user1", name="name1", amount=200, date="2024-01-02"),
        Transaction(id=4, user_id="user1", name="name1", amount=2.99, date="2024-01-03"),
    ]
    assert get_pct_transactions_same_day(transactions[0], transactions, 0) == 2 / 4


def test_get_n_transactions_days_apart() -> None:
    """Test get_n_transactions_days_apart."""
    transactions = [
        Transaction(id=1, user_id="user1", name="name1", amount=2.99, date="2024-01-01"),
        Transaction(id=2, user_id="user1", name="name1", amount=2.99, date="2024-01-02"),
        Transaction(id=3, user_id="user1", name="name1", amount=2.99, date="2024-01-14"),
        Transaction(id=4, user_id="user1", name="name1", amount=2.99, date="2024-01-15"),
        Transaction(id=4, user_id="user1", name="name1", amount=2.99, date="2024-01-16"),
        Transaction(id=4, user_id="user1", name="name1", amount=2.99, date="2024-01-29"),
        Transaction(id=4, user_id="user1", name="name1", amount=2.99, date="2024-01-31"),
    ]
    assert get_n_transactions_days_apart(transactions[0], transactions, 14, 0) == 2
    assert get_n_transactions_days_apart(transactions[0], transactions, 14, 1) == 4


<<<<<<< HEAD
def test_get_transaction_z_score() -> None:
    """Test get_transaction_z_score."""
    transactions = [
        Transaction(id=1, user_id="user1", name="name1", amount=100, date="2024-01-01"),
        Transaction(id=2, user_id="user1", name="name1", amount=100, date="2024-01-01"),
    ]
    assert get_transaction_z_score(transactions[0], transactions) == 0
=======
def test_get_pct_transactions_days_apart() -> None:
    """Test get_pct_transactions_days_apart."""
    transactions = [
        Transaction(id=1, user_id="user1", name="name1", amount=2.99, date="2024-01-01"),
        Transaction(id=2, user_id="user1", name="name1", amount=2.99, date="2024-01-02"),
        Transaction(id=3, user_id="user1", name="name1", amount=2.99, date="2024-01-14"),
        Transaction(id=4, user_id="user1", name="name1", amount=2.99, date="2024-01-15"),
        Transaction(id=4, user_id="user1", name="name1", amount=2.99, date="2024-01-16"),
        Transaction(id=4, user_id="user1", name="name1", amount=2.99, date="2024-01-29"),
        Transaction(id=4, user_id="user1", name="name1", amount=2.99, date="2024-01-31"),
    ]
    assert get_pct_transactions_days_apart(transactions[0], transactions, 14, 0) == 2 / 7
    assert get_pct_transactions_days_apart(transactions[0], transactions, 14, 1) == 4 / 7
>>>>>>> f45769d3


def test_get_is_insurance() -> None:
    """Test get_is_insurance."""
    assert get_is_insurance(
        Transaction(id=1, user_id="user1", name="Allstate Insurance", amount=100, date="2024-01-01")
    )
    assert not get_is_insurance(Transaction(id=2, user_id="user1", name="AT&T", amount=100, date="2024-01-01"))


def test_get_is_phone() -> None:
    """Test get_is_phone."""
    assert get_is_phone(Transaction(id=2, user_id="user1", name="AT&T", amount=100, date="2024-01-01"))
    assert not get_is_phone(Transaction(id=3, user_id="user1", name="Duke Energy", amount=200, date="2024-01-02"))


def test_get_is_utility() -> None:
    """Test get_is_utility."""
    assert get_is_utility(Transaction(id=3, user_id="user1", name="Duke Energy", amount=200, date="2024-01-02"))
    assert not get_is_utility(
        Transaction(id=4, user_id="user1", name="HighEnergy Soft Drinks", amount=2.99, date="2024-01-03")
    )


def test_get_is_always_recurring() -> None:
    """Test get_is_always_recurring."""
    assert get_is_always_recurring(Transaction(id=1, user_id="user1", name="netflix", amount=100, date="2024-01-01"))
    assert not get_is_always_recurring(
        Transaction(id=2, user_id="user1", name="walmart", amount=100, date="2024-01-01")
    )<|MERGE_RESOLUTION|>--- conflicted
+++ resolved
@@ -95,15 +95,6 @@
     assert get_n_transactions_days_apart(transactions[0], transactions, 14, 1) == 4
 
 
-<<<<<<< HEAD
-def test_get_transaction_z_score() -> None:
-    """Test get_transaction_z_score."""
-    transactions = [
-        Transaction(id=1, user_id="user1", name="name1", amount=100, date="2024-01-01"),
-        Transaction(id=2, user_id="user1", name="name1", amount=100, date="2024-01-01"),
-    ]
-    assert get_transaction_z_score(transactions[0], transactions) == 0
-=======
 def test_get_pct_transactions_days_apart() -> None:
     """Test get_pct_transactions_days_apart."""
     transactions = [
@@ -117,7 +108,15 @@
     ]
     assert get_pct_transactions_days_apart(transactions[0], transactions, 14, 0) == 2 / 7
     assert get_pct_transactions_days_apart(transactions[0], transactions, 14, 1) == 4 / 7
->>>>>>> f45769d3
+
+
+def test_get_transaction_z_score() -> None:
+    """Test get_transaction_z_score."""
+    transactions = [
+        Transaction(id=1, user_id="user1", name="name1", amount=100, date="2024-01-01"),
+        Transaction(id=2, user_id="user1", name="name1", amount=100, date="2024-01-01"),
+    ]
+    assert get_transaction_z_score(transactions[0], transactions) == 0
 
 
 def test_get_is_insurance() -> None:
