--- conflicted
+++ resolved
@@ -15,12 +15,9 @@
     get_n_transactions_days_apart,
     get_n_transactions_same_amount,
     get_n_transactions_same_day,
-<<<<<<< HEAD
     get_n_transactions_same_description,
-=======
     get_pct_transactions_days_apart,
     get_pct_transactions_same_day,
->>>>>>> f45769d3
     get_percent_transactions_same_amount,
     get_percent_transactions_same_description,
     get_transaction_frequency,
@@ -90,9 +87,6 @@
     assert get_n_transactions_days_apart(transactions[0], transactions, 14, 1) == 4
 
 
-<<<<<<< HEAD
-def test_get_is_insurance(transactions) -> None:
-=======
 def test_get_pct_transactions_days_apart() -> None:
     """Test get_pct_transactions_days_apart."""
     transactions = [
@@ -108,11 +102,12 @@
     assert get_pct_transactions_days_apart(transactions[0], transactions, 14, 1) == 4 / 7
 
 
-def test_get_is_insurance() -> None:
->>>>>>> f45769d3
+def test_get_is_insurance(transactions) -> None:
     """Test get_is_insurance."""
     assert get_is_insurance(transactions[0])
     assert not get_is_insurance(transactions[1])
+
+[... rest of the file remains the same ...]
 
 
 def test_get_is_phone(transactions) -> None:
