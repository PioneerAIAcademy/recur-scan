--- conflicted
+++ resolved
@@ -3,63 +3,20 @@
 
 from recur_scan.features import (
     get_ends_in_99,
-    get_ends_in_99_at,
     get_is_always_recurring,
-    get_is_always_recurring_at,
-    get_is_communication_or_energy_at,
     get_is_insurance,
-    get_is_insurance_at,
     get_is_phone,
-    get_is_phone_at,
     get_is_utility,
-    get_is_utility_at,
     get_n_transactions_days_apart,
-    get_n_transactions_days_apart_at,
     get_n_transactions_same_amount,
-    get_n_transactions_same_amount_at,
     get_n_transactions_same_day,
-<<<<<<< HEAD
-    get_n_transactions_same_day_at,
-    get_pct_transactions_days_apart_at,
-    get_pct_transactions_same_day_at,
-=======
     get_pct_transactions_days_apart,
     get_pct_transactions_same_day,
->>>>>>> f45769d3
     get_percent_transactions_same_amount,
-    get_percent_transactions_same_amount_at,
-    is_recurring_allowance_at,
-    is_recurring_core_at,
-    normalize_vendor_name_at,
-    preprocess_transactions_at,
 )
 from recur_scan.transactions import Transaction
 
 
-<<<<<<< HEAD
-@pytest.fixture
-def transactions():
-    """Fixture providing test transactions."""
-    return [
-        Transaction(id=1, user_id="user1", name="Allstate Insurance", amount=100, date="2024-01-01"),
-        Transaction(id=2, user_id="user1", name="AT&T", amount=100, date="2024-01-01"),
-        Transaction(id=3, user_id="user1", name="Duke Energy", amount=200, date="2024-01-02"),
-        Transaction(id=4, user_id="user1", name="Netflix", amount=15.99, date="2024-03-01"),
-        Transaction(id=5, user_id="user1", name="Netflix", amount=15.99, date="2024-04-01"),
-        Transaction(id=6, user_id="user1", name="Allstate Insurance", amount=100, date="2024-02-01"),
-    ]
-
-
-def test_get_n_transactions_same_amount(transactions) -> None:
-    """Test that get_n_transactions_same_amount returns the correct number of transactions with the same amount."""
-    assert get_n_transactions_same_amount(transactions[0], transactions) == 3  # Three 100s
-    assert get_n_transactions_same_amount(transactions[2], transactions) == 1  # One 200
-
-
-def test_get_percent_transactions_same_amount(transactions) -> None:
-    """Test that get_percent_transactions_same_amount returns correct percentage."""
-    assert pytest.approx(get_percent_transactions_same_amount(transactions[0], transactions)) == 3 / 6  # 3 out of 6
-=======
 def test_get_n_transactions_same_amount() -> None:
     """Test that get_n_transactions_same_amount returns the correct number of transactions with the same amount."""
     transactions = [
@@ -84,22 +41,10 @@
         Transaction(id=4, user_id="user1", name="name1", amount=2.99, date="2024-01-03"),
     ]
     assert pytest.approx(get_percent_transactions_same_amount(transactions[0], transactions)) == 2 / 4
->>>>>>> f45769d3
 
 
 def test_get_ends_in_99() -> None:
     """Test that get_ends_in_99 returns True for amounts ending in 99."""
-<<<<<<< HEAD
-    assert not get_ends_in_99(transactions[0])  # 100
-    assert get_ends_in_99(transactions[3])  # 15.99
-
-
-def test_get_n_transactions_same_day(transactions) -> None:
-    """Test that get_n_transactions_same_day returns the correct number of transactions on the same day of month."""
-    assert get_n_transactions_same_day(transactions[0], transactions, 0) == 5  # Five on day 1
-    assert get_n_transactions_same_day(transactions[0], transactions, 1) == 6  # All within 1 day
-    assert get_n_transactions_same_day(transactions[2], transactions, 0) == 1  # One on day 2
-=======
     transactions = [
         Transaction(id=1, user_id="user1", name="name1", amount=100, date="2024-01-01"),
         Transaction(id=2, user_id="user1", name="name1", amount=100, date="2024-01-01"),
@@ -121,7 +66,6 @@
     assert get_n_transactions_same_day(transactions[0], transactions, 0) == 2
     assert get_n_transactions_same_day(transactions[0], transactions, 1) == 3
     assert get_n_transactions_same_day(transactions[2], transactions, 0) == 1
->>>>>>> f45769d3
 
 
 def test_get_pct_transactions_same_day() -> None:
@@ -165,238 +109,29 @@
 
 def test_get_is_insurance() -> None:
     """Test get_is_insurance."""
-<<<<<<< HEAD
-    assert get_is_insurance(transactions[0])  # "Allstate Insurance"
-    assert not get_is_insurance(transactions[1])  # "AT&T"
-=======
     assert get_is_insurance(
         Transaction(id=1, user_id="user1", name="Allstate Insurance", amount=100, date="2024-01-01")
     )
     assert not get_is_insurance(Transaction(id=2, user_id="user1", name="AT&T", amount=100, date="2024-01-01"))
->>>>>>> f45769d3
 
 
 def test_get_is_phone() -> None:
     """Test get_is_phone."""
-<<<<<<< HEAD
-    assert get_is_phone(transactions[1])  # "AT&T"
-    assert not get_is_phone(transactions[2])  # "Duke Energy"
-=======
     assert get_is_phone(Transaction(id=2, user_id="user1", name="AT&T", amount=100, date="2024-01-01"))
     assert not get_is_phone(Transaction(id=3, user_id="user1", name="Duke Energy", amount=200, date="2024-01-02"))
->>>>>>> f45769d3
 
 
 def test_get_is_utility() -> None:
     """Test get_is_utility."""
-<<<<<<< HEAD
-    assert get_is_utility(transactions[2])  # "Duke Energy"
-    assert not get_is_utility(transactions[3])  # "Netflix"
-=======
     assert get_is_utility(Transaction(id=3, user_id="user1", name="Duke Energy", amount=200, date="2024-01-02"))
     assert not get_is_utility(
         Transaction(id=4, user_id="user1", name="HighEnergy Soft Drinks", amount=2.99, date="2024-01-03")
     )
->>>>>>> f45769d3
 
 
 def test_get_is_always_recurring() -> None:
     """Test get_is_always_recurring."""
-<<<<<<< HEAD
-    assert not get_is_always_recurring(transactions[0])  # "Allstate Insurance"
-    assert get_is_always_recurring(transactions[3])  # "Netflix"
-
-
-def test_get_n_transactions_same_amount_at() -> None:
-    """Test that get_n_transactions_same_amount_at returns the correct number of transactions with the same amount."""
-    transactions = [
-        Transaction(id=1, user_id="user1", name="name1", amount=100, date="2024-01-01"),
-        Transaction(id=2, user_id="user1", name="name1", amount=100, date="2024-01-01"),
-        Transaction(id=3, user_id="user1", name="name1", amount=200, date="2024-01-02"),
-        Transaction(id=4, user_id="user1", name="name1", amount=2.99, date="2024-01-03"),
-    ]
-    assert get_n_transactions_same_amount_at(transactions[0], transactions) == 2
-    assert get_n_transactions_same_amount_at(transactions[2], transactions) == 1
-
-
-def test_get_percent_transactions_same_amount_at() -> None:
-    """
-    Test that get_percent_transactions_same_amount_at returns correct percentage.
-    Tests that the function calculates the right percentage of transactions with matching amounts.
-    """
-    transactions = [
-        Transaction(id=1, user_id="user1", name="name1", amount=100, date="2024-01-01"),
-        Transaction(id=2, user_id="user1", name="name1", amount=100, date="2024-01-01"),
-        Transaction(id=3, user_id="user1", name="name1", amount=200, date="2024-01-02"),
-        Transaction(id=4, user_id="user1", name="name1", amount=2.99, date="2024-01-03"),
-    ]
-    assert pytest.approx(get_percent_transactions_same_amount_at(transactions[0], transactions)) == 2 / 4
-
-
-def test_get_ends_in_99_at() -> None:
-    """Test that get_ends_in_99_at returns True for amounts ending in 99."""
-    transactions = [
-        Transaction(id=1, user_id="user1", name="name1", amount=100, date="2024-01-01"),
-        Transaction(id=2, user_id="user1", name="name1", amount=100, date="2024-01-01"),
-        Transaction(id=3, user_id="user1", name="name1", amount=200, date="2024-01-02"),
-        Transaction(id=4, user_id="user1", name="name1", amount=2.99, date="2024-01-03"),
-    ]
-    assert not get_ends_in_99_at(transactions[0])
-    assert get_ends_in_99_at(transactions[3])
-
-
-def test_get_n_transactions_same_day_at() -> None:
-    """Test that get_n_transactions_same_day_at returns the correct number of transactions on the same day."""
-    transactions = [
-        Transaction(id=1, user_id="user1", name="name1", amount=100, date="2024-01-01"),
-        Transaction(id=2, user_id="user1", name="name1", amount=100, date="2024-01-01"),
-        Transaction(id=3, user_id="user1", name="name1", amount=200, date="2024-01-02"),
-        Transaction(id=4, user_id="user1", name="name1", amount=2.99, date="2024-01-03"),
-    ]
-    assert get_n_transactions_same_day_at(transactions[0], transactions, 0) == 2
-    assert get_n_transactions_same_day_at(transactions[0], transactions, 1) == 3
-    assert get_n_transactions_same_day_at(transactions[2], transactions, 0) == 1
-
-
-def test_get_pct_transactions_same_day_at() -> None:
-    """Test that get_pct_transactions_same_day_at returns the correct percentage of transactions on the same day."""
-    transactions = [
-        Transaction(id=1, user_id="user1", name="name1", amount=100, date="2024-01-01"),
-        Transaction(id=2, user_id="user1", name="name1", amount=100, date="2024-01-01"),
-        Transaction(id=3, user_id="user1", name="name1", amount=200, date="2024-01-02"),
-        Transaction(id=4, user_id="user1", name="name1", amount=2.99, date="2024-01-03"),
-    ]
-    assert get_pct_transactions_same_day_at(transactions[0], transactions, 0) == 2 / 4
-
-
-def test_get_n_transactions_days_apart_at() -> None:
-    """Test get_n_transactions_days_apart_at."""
-    transactions = [
-        Transaction(id=1, user_id="user1", name="name1", amount=2.99, date="2024-01-01"),
-        Transaction(id=2, user_id="user1", name="name1", amount=2.99, date="2024-01-02"),
-        Transaction(id=3, user_id="user1", name="name1", amount=2.99, date="2024-01-14"),
-        Transaction(id=4, user_id="user1", name="name1", amount=2.99, date="2024-01-15"),
-        Transaction(id=5, user_id="user1", name="name1", amount=2.99, date="2024-01-16"),
-        Transaction(id=6, user_id="user1", name="name1", amount=2.99, date="2024-01-29"),
-        Transaction(id=7, user_id="user1", name="name1", amount=2.99, date="2024-01-31"),
-    ]
-    assert get_n_transactions_days_apart_at(transactions[0], transactions, 14, 0) == 2
-    assert get_n_transactions_days_apart_at(transactions[0], transactions, 14, 1) == 5
-
-
-def test_get_pct_transactions_days_apart_at() -> None:
-    """Test get_pct_transactions_days_apart_at."""
-    transactions = [
-        Transaction(id=1, user_id="user1", name="name1", amount=2.99, date="2024-01-01"),
-        Transaction(id=2, user_id="user1", name="name1", amount=2.99, date="2024-01-02"),
-        Transaction(id=3, user_id="user1", name="name1", amount=2.99, date="2024-01-14"),
-        Transaction(id=4, user_id="user1", name="name1", amount=2.99, date="2024-01-15"),
-        Transaction(id=5, user_id="user1", name="name1", amount=2.99, date="2024-01-16"),
-        Transaction(id=6, user_id="user1", name="name1", amount=2.99, date="2024-01-29"),
-        Transaction(id=7, user_id="user1", name="name1", amount=2.99, date="2024-01-31"),
-    ]
-    assert get_pct_transactions_days_apart_at(transactions[0], transactions, 14, 0) == 2 / 7
-
-
-def test_get_is_insurance_at() -> None:
-    """Test get_is_insurance_at."""
-    assert get_is_insurance_at(
-        Transaction(id=1, user_id="user1", name="Allstate Insurance", amount=100, date="2024-01-01")
-    )
-    assert not get_is_insurance_at(Transaction(id=2, user_id="user1", name="AT&T", amount=100, date="2024-01-01"))
-
-
-def test_get_is_phone_at() -> None:
-    """Test get_is_phone_at."""
-    assert get_is_phone_at(Transaction(id=2, user_id="user1", name="AT&T", amount=100, date="2024-01-01"))
-    assert not get_is_phone_at(Transaction(id=3, user_id="user1", name="Duke Energy", amount=200, date="2024-01-02"))
-
-
-def test_get_is_utility_at() -> None:
-    """Test get_is_utility_at."""
-    assert get_is_utility_at(Transaction(id=3, user_id="user1", name="Duke Energy", amount=200, date="2024-01-02"))
-    assert not get_is_utility_at(
-        Transaction(id=4, user_id="user1", name="HighEnergy Soft Drinks", amount=2.99, date="2024-01-03")
-    )
-
-
-def test_get_is_always_recurring_at() -> None:
-    """Test get_is_always_recurring_at."""
-    assert get_is_always_recurring_at(Transaction(id=1, user_id="user1", name="netflix", amount=100, date="2024-01-01"))
-    assert not get_is_always_recurring_at(
-        Transaction(id=2, user_id="user1", name="walmart", amount=100, date="2024-01-01")
-    )
-
-
-def test_get_is_communication_or_energy_at() -> None:
-    """Test get_is_communication_or_energy_at."""
-    assert get_is_communication_or_energy_at(
-        Transaction(id=1, user_id="user1", name="AT&T", amount=100, date="2024-01-01")
-    )
-    assert get_is_communication_or_energy_at(
-        Transaction(id=2, user_id="user1", name="Duke Energy", amount=200, date="2024-01-02")
-    )
-    assert not get_is_communication_or_energy_at(
-        Transaction(id=3, user_id="user1", name="Allstate Insurance", amount=100, date="2024-01-01")
-    )
-
-
-def test_normalize_vendor_name_at() -> None:
-    """Test normalize_vendor_name_at."""
-    assert normalize_vendor_name_at("AT&T Wireless") == "at&t"
-    assert normalize_vendor_name_at("Netflix.com") == "netflix"
-    assert normalize_vendor_name_at("Random Store") == "randomstore"
-
-
-def test_is_recurring_core_at() -> None:
-    """Test is_recurring_core_at for monthly recurrence."""
-    transactions = [
-        Transaction(id=1, user_id="user1", name="Netflix", amount=15.99, date="2024-01-01"),
-        Transaction(id=2, user_id="user1", name="Netflix", amount=15.99, date="2024-02-01"),
-        Transaction(id=3, user_id="user1", name="Allstate Insurance", amount=100, date="2024-01-01"),
-        Transaction(id=4, user_id="user1", name="Allstate Insurance", amount=100, date="2024-02-01"),
-    ]
-    preprocessed = preprocess_transactions_at(transactions)
-    vendor_txns_netflix = preprocessed["by_vendor"][normalize_vendor_name_at("Netflix")]
-    assert is_recurring_core_at(
-        transactions[0], vendor_txns_netflix, preprocessed, interval=30, variance=4, min_occurrences=2
-    )
-    vendor_txns_allstate = preprocessed["by_vendor"][normalize_vendor_name_at("Allstate Insurance")]
-    assert is_recurring_core_at(
-        transactions[2], vendor_txns_allstate, preprocessed, interval=30, variance=4, min_occurrences=2
-    )
-
-
-def test_is_recurring_allowance_at() -> None:
-    """Test is_recurring_allowance_at for monthly recurrence with tolerance."""
-    transactions = [
-        Transaction(id=1, user_id="user1", name="Netflix", amount=15.99, date="2024-01-01"),
-        Transaction(id=2, user_id="user1", name="Netflix", amount=15.99, date="2024-02-01"),
-        Transaction(id=3, user_id="user1", name="Allstate Insurance", amount=100, date="2024-01-01"),
-        Transaction(id=4, user_id="user1", name="Allstate Insurance", amount=100, date="2024-02-01"),
-    ]
-    assert is_recurring_allowance_at(
-        transactions[0], transactions, expected_interval=30, allowance=2, min_occurrences=2
-    )
-    assert is_recurring_allowance_at(
-        transactions[2], transactions, expected_interval=30, allowance=2, min_occurrences=2
-    )
-
-
-def test_preprocess_transactions_at() -> None:
-    """Test preprocess_transactions_at for correct grouping and date parsing."""
-    transactions = [
-        Transaction(id=1, user_id="user1", name="Netflix", amount=15.99, date="2024-01-01"),
-        Transaction(id=2, user_id="user1", name="Netflix", amount=15.99, date="2024-02-01"),
-        Transaction(id=3, user_id="user2", name="Netflix", amount=15.99, date="2024-01-01"),
-    ]
-    preprocessed = preprocess_transactions_at(transactions)
-    assert len(preprocessed["by_vendor"]["netflix"]) == 3
-    assert len(preprocessed["by_user_vendor"][("user1", "netflix")]) == 2
-    assert preprocessed["date_objects"][transactions[0]].day == 1
-=======
     assert get_is_always_recurring(Transaction(id=1, user_id="user1", name="netflix", amount=100, date="2024-01-01"))
     assert not get_is_always_recurring(
         Transaction(id=2, user_id="user1", name="walmart", amount=100, date="2024-01-01")
-    )
->>>>>>> f45769d3
+    )