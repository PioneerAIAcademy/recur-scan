--- conflicted
+++ resolved
@@ -2,7 +2,6 @@
 
 from recur_scan.features_precious import (
     amount_ends_in_00,
-    get_additional_features,
     get_amount_variation_features,
     get_avg_days_between_same_merchant_amount,
     get_days_since_last_same_merchant_amount,
@@ -11,6 +10,7 @@
     get_n_transactions_same_merchant_amount,
     get_percent_transactions_same_merchant_amount,
     get_recurring_frequency,
+    get_relative_amount_difference,
     get_stddev_days_between_same_merchant_amount,
     is_recurring_merchant,
     is_subscription_amount,
@@ -122,25 +122,24 @@
     assert is_subscription_amount(t2) is False
 
 
-def test_get_additional_features():
-    t = Transaction(id=13, user_id="user1", name="Spotify", amount=9.99, date="2023-04-01")
-    txs = [
-        t,
-        Transaction(id=14, user_id="user1", name="Spotify", amount=9.99, date="2023-04-15"),
-        Transaction(id=15, user_id="user1", name="Spotify", amount=9.99, date="2023-05-01"),
-    ]
-    feats = get_additional_features(t, txs)
-<<<<<<< HEAD
-    for key in ["day_of_week", "is_weekend"]:
-=======
-    for key in [
-        # "day_of_week",
-        # "day_of_month",
-        # "is_weekend",
-        # "merchant_total_count"
-    ]:
->>>>>>> cfc040de
-        assert key in feats
+# def test_get_additional_features():
+#     t = Transaction(id=13, user_id="user1", name="Spotify", amount=9.99, date="2023-04-01")
+#     txs = [
+#         t,
+#         Transaction(id=14, user_id="user1", name="Spotify", amount=9.99, date="2023-04-15"),
+#         Transaction(id=15, user_id="user1", name="Spotify", amount=9.99, date="2023-05-01"),
+#     ]
+#     feats = get_additional_features(t, txs)
+#     for key in ["day_of_week", "is_weekend"]:
+#         assert key in feats
+
+
+def test_get_relative_amount_difference():
+    t1 = Transaction(id=16, user_id="user1", name="AT&T", amount=50.99, date="2023-01-01")
+    t2 = Transaction(id=17, user_id="user1", name="AT&T", amount=50.99, date="2023-01-31")
+    t3 = Transaction(id=18, user_id="user1", name="AT&T", amount=50.99, date="2023-03-02")
+    txs = [t1, t2, t3]
+    assert pytest.approx(get_relative_amount_difference(t1, txs)) == 0.0
 
 
 def test_get_amount_variation_features():
