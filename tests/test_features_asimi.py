# test_features.py
import pytest

# Import from asimi module
from recur_scan.features_asimi import (
    # get_day_of_week_features,
    get_amount_pattern_features,
    get_temporal_consistency_features,
    get_user_specific_features,
    get_user_transaction_frequency,
    get_user_vendor_relationship_features,
    get_vendor_recurrence_profile,
    get_vendor_transaction_frequency,
    is_valid_recurring_transaction,
)
from recur_scan.features_original import get_percent_transactions_same_amount
from recur_scan.transactions import Transaction

# def test_get_day_of_week_features(transactions) -> None:
#     """Test that get_day_of_week_features returns the correct day of the month and weekday."""
#     # Transaction on January 1, 2024, which is a Monday
#     result = get_day_of_week_features(transactions[0], transactions)
#     assert result["day_of_month"] == 1
#     assert result["weekday"] == 0  # Monday = 0
#     assert result["is_weekend"] == 0  # Monday is not a weekend
#     assert result["days_since_last_transaction"] == 0

#     # Transaction on January 2, 2024, which is a Tuesday
#     result = get_day_of_week_features(transactions[1], transactions)
#     assert result["day_of_month"] == 2
#     assert result["weekday"] == 1  # Tuesday = 1
#     assert result["is_weekend"] == 0  # Tuesday is not a weekend
#     assert result["days_since_last_transaction"] == 1


def test_get_frequency_features() -> None:
    """Test that get_frequency_features returns the correct frequency and variability."""
    # transactions = [
    #     Transaction(id=1, user_id="user1", name="name1", amount=2.99, date="2024-01-01"),
    #     Transaction(id=2, user_id="user1", name="name1", amount=2.99, date="2024-01-02"),
    #     Transaction(id=3, user_id="user1", name="name1", amount=2.99, date="2024-01-03"),
    # ]
    # result = get_frequency_features(transactions[0], transactions)
    # assert result["frequency"] == 1.0
    # assert result["date_variability"] == 0
    # assert result["median_frequency"] == 1.0
    # assert pytest.approx(result["std_frequency"]) == 0.0


def test_get_time_features() -> None:
    """Test that get_time_features returns the correct time-related features."""
    # transactions = [
    #     Transaction(id=1, user_id="user1", name="name1", amount=2.99, date="2024-01-01"),
    #     Transaction(id=2, user_id="user1", name="name1", amount=2.99, date="2024-01-02"),
    #     Transaction(id=3, user_id="user1", name="name1", amount=2.99, date="2024-01-14"),
    #     Transaction(id=4, user_id="user1", name="name1", amount=2.99, date="2024-01-15"),
    # ]
    # result = get_time_features(transactions[0], transactions)
    # assert result["month"] == 1
    # assert result["days_until_next_transaction"] == 1


def test_get_vendor_features() -> None:
    """Test that get_vendor_features returns the correct vendor-related features."""
    # transactions = [
    #     Transaction(id=1, user_id="user1", name="name1", amount=100, date="2024-01-01"),
    #     Transaction(id=2, user_id="user1", name="name1", amount=100, date="2024-01-02"),
    #     Transaction(id=3, user_id="user1", name="name1", amount=200, date="2024-01-03"),
    # ]
    # result = get_vendor_features(transactions[0], transactions)
    # assert result["n_transactions_with_vendor"] == 3  # 3 transactions for vendor1
    # assert pytest.approx(result["avg_amount_for_vendor"]) == (100 + 100 + 200) / 3


def test_get_amount_features() -> None:
    """Test that get_amount_features returns the correct amount-related features."""
    # transaction = Transaction(id=1, user_id="user1", name="vendor1", amount=100.00, date="2024-01-01")
    # result = get_amount_features(transaction)
    # assert result["is_amount_rounded"] == 1  # 100.00 is a rounded amount
    # assert result["amount_category"] == 10


# def test_get_features() -> None:
#     """Test that get_features returns the correct dictionary of features."""
#     transactions = [
#         Transaction(id=1, user_id="user1", name="name1", amount=100, date="2024-01-01"),
#         Transaction(id=2, user_id="user1", name="name1", amount=100, date="2024-01-02"),
#         Transaction(id=3, user_id="user1", name="name1", amount=200, date="2024-01-03"),
#     ]
#     result = get_features(transactions[0], transactions)
#     expected = {
#         "n_transactions_same_amount": 2,
#         "percent_transactions_same_amount": 2 / 3,
#         "frequency": 1.0,
#         "date_variability": 0,
#         "median_frequency": 1.0,
#         "std_frequency": 0.0,
#         "is_amount_rounded": 1,
#         "amount_category": 10,
#         "n_transactions_with_vendor": 3,
#         "avg_amount_for_vendor": pytest.approx((100 + 100 + 200) / 3),
#         "month": 1,
#         "days_until_next_transaction": 1,
#         "is_recurring": True,
#         "user_recurrence_rate": 1.0,
#         "user_transaction_count": 3,
#         "user_recurring_transaction_count": 3,
#         "user_recurring_transaction_rate": 1.0,
#         "user_recurring_vendor_count": 1,
#         "user_transaction_frequency": 1.0,
#         "vendor_amount_std": pytest.approx(47.14045207910317),
#         "vendor_recurring_user_count": 1,
#         "vendor_transaction_frequency": 1.0,
#         "user_vendor_transaction_count": 3,
#         "user_vendor_recurrence_rate": 1.0,
#         "user_vendor_interaction_count": 3,
#         "is_common_recurring_amount": 0,  # From get_amount_pattern_features
#         "is_common_for_vendor": 1,  # From get_amount_pattern_features
#         "amount_decimal_part": pytest.approx(0.0),  # From get_amount_pattern_features
#         "temporal_consistency_score": 0.0,  # From get_temporal_consistency_features
#         "is_monthly_consistent": 0,  # From get_temporal_consistency_features
#         "is_weekly_consistent": 0,  # From get_temporal_consistency_features
#         "vendor_recurrence_score": 1.0,  # From get_vendor_recurrence_profile
#         "vendor_recurrence_consistency": pytest.approx(0.6666666666666666),  # From get_vendor_recurrence_profile
#         "vendor_is_common_recurring": 0,  # From get_vendor_recurrence_profile
#         "user_vendor_dependency": 1.0,  # From get_user_vendor_relationship_features
#         "user_vendor_tenure": 2,  # From get_user_vendor_relationship_features
#         "user_vendor_transaction_span": 2,  # From get_user_vendor_relationship_features
#     }
#     assert result == expected


# New test functions added below
def test_get_user_recurrence_rate() -> None:
    """Test that get_user_recurrence_rate returns the correct recurrence rate for a user."""
    # transactions = [
    #     Transaction(id=1, user_id="user1", name="name1", amount=2.99, date="2024-01-01"),
    #     Transaction(id=2, user_id="user1", name="name1", amount=2.99, date="2024-01-02"),
    #     Transaction(id=3, user_id="user1", name="name1", amount=2.99, date="2024-01-14"),
    #     Transaction(id=4, user_id="user1", name="name1", amount=2.99, date="2024-01-15"),
    # ]
    # result = get_user_recurrence_rate(transactions[0], transactions)
    # assert result["user_recurrence_rate"] == 1.0  # All transactions are recurring in this test data


def test_get_user_specific_features() -> None:
    """Test that get_user_specific_features returns the correct user-specific features."""
    transactions = [
        Transaction(id=1, user_id="user1", name="name1", amount=2.99, date="2024-01-01"),
        Transaction(id=2, user_id="user1", name="name1", amount=2.99, date="2024-01-02"),
        Transaction(id=3, user_id="user1", name="name1", amount=2.99, date="2024-01-03"),
    ]
    result = get_user_specific_features(transactions[0], transactions)
    # assert result["user_transaction_count"] == 3
    assert result["user_recurring_transaction_count"] == 3
    # assert result["user_recurring_transaction_rate"] == 1.0


def test_get_user_recurring_vendor_count() -> None:
    """Test that get_user_recurring_vendor_count returns the correct count of recurring vendors for a user."""
    # transactions = [
    #     Transaction(id=1, user_id="user1", name="name1", amount=2.99, date="2024-01-01"),
    #     Transaction(id=2, user_id="user1", name="name1", amount=2.99, date="2024-01-02"),
    #     Transaction(id=3, user_id="user1", name="name1", amount=2.99, date="2024-01-14"),
    #     Transaction(id=4, user_id="user1", name="name1", amount=2.99, date="2024-01-15"),
    # ]
    # result = get_user_recurring_vendor_count(transactions[0], transactions)
    # assert result["user_recurring_vendor_count"] == 1  # Only vendor1 is recurring


def test_get_user_transaction_frequency() -> None:
    """Test that get_user_transaction_frequency returns the correct average frequency of transactions for a user."""
    transactions = [
        Transaction(id=1, user_id="user1", name="name1", amount=2.99, date="2024-01-01"),
        Transaction(id=2, user_id="user1", name="name1", amount=2.99, date="2024-01-02"),
        Transaction(id=3, user_id="user1", name="name1", amount=2.99, date="2024-01-03"),
        Transaction(id=4, user_id="user1", name="name1", amount=2.99, date="2024-01-04"),
    ]
    result = get_user_transaction_frequency(transactions[0], transactions)
    assert result["user_transaction_frequency"] == 1.0  # Transactions are 1 day apart


def test_get_vendor_amount_std() -> None:
    """Test that get_vendor_amount_std returns the correct standard deviation of amounts for a vendor."""
    # transactions = [
    #     Transaction(id=1, user_id="user1", name="name1", amount=2.99, date="2024-01-01"),
    #     Transaction(id=2, user_id="user1", name="name1", amount=2.99, date="2024-01-02"),
    #     Transaction(id=3, user_id="user1", name="name1", amount=2.99, date="2024-01-14"),
    #     Transaction(id=4, user_id="user1", name="name1", amount=2.99, date="2024-01-15"),
    # ]
    # result = get_vendor_amount_std(transactions[0], transactions)
    # assert pytest.approx(result["vendor_amount_std"]) == 0.0


def test_get_vendor_recurring_user_count() -> None:
    """Test that get_vendor_recurring_user_count returns the correct count of recurring users for a vendor."""
    # transactions = [
    #     Transaction(id=1, user_id="user1", name="name1", amount=2.99, date="2024-01-01"),
    #     Transaction(id=2, user_id="user1", name="name1", amount=2.99, date="2024-01-02"),
    #     Transaction(id=3, user_id="user1", name="name1", amount=2.99, date="2024-01-14"),
    #     Transaction(id=4, user_id="user1", name="name1", amount=2.99, date="2024-01-15"),
    # ]
    # result = get_vendor_recurring_user_count(transactions[0], transactions)
    # assert result["vendor_recurring_user_count"] == 1  # Only user1 is recurring for vendor1


def test_get_vendor_transaction_frequency() -> None:
    """Test that get_vendor_transaction_frequency returns the correct average frequency of transactions for a vendor."""
    transactions = [
        Transaction(id=1, user_id="user1", name="name1", amount=2.99, date="2024-01-01"),
        Transaction(id=2, user_id="user1", name="name1", amount=2.99, date="2024-01-02"),
        Transaction(id=3, user_id="user1", name="name1", amount=2.99, date="2024-01-03"),
        Transaction(id=4, user_id="user1", name="name1", amount=2.99, date="2024-01-04"),
    ]
    result = get_vendor_transaction_frequency(transactions[0], transactions)
    assert result["vendor_transaction_frequency"] == 1.0  # Transactions are 1 day apart


def test_get_user_vendor_transaction_count() -> None:
    """Test that get_user_vendor_transaction_count
    returns the correct count of transactions for a user-vendor pair."""
    # transactions = [
    #     Transaction(id=1, user_id="user1", name="name1", amount=2.99, date="2024-01-01"),
    #     Transaction(id=2, user_id="user1", name="name1", amount=2.99, date="2024-01-02"),
    #     Transaction(id=3, user_id="user1", name="name1", amount=2.99, date="2024-01-14"),
    #     Transaction(id=4, user_id="user1", name="name1", amount=2.99, date="2024-01-15"),
    # ]
    # result = get_user_vendor_transaction_count(transactions[0], transactions)
    # assert result["user_vendor_transaction_count"] == 4  # 3 transactions for user1 and vendor1


def test_get_user_vendor_recurrence_rate() -> None:
    """Test that get_user_vendor_recurrence_rate returns the correct recurrence rate for a user-vendor pair."""
    # transactions = [
    #     Transaction(id=1, user_id="user1", name="name1", amount=2.99, date="2024-01-01"),
    #     Transaction(id=2, user_id="user1", name="name1", amount=2.99, date="2024-01-02"),
    #     Transaction(id=3, user_id="user1", name="name1", amount=2.99, date="2024-01-14"),
    #     Transaction(id=4, user_id="user1", name="name1", amount=2.99, date="2024-01-15"),
    # ]
    # result = get_user_vendor_recurrence_rate(transactions[0], transactions)
    # assert result["user_vendor_recurrence_rate"] == 1.0  # All transactions are recurring for user1 and vendor1


def test_get_user_vendor_interaction_count() -> None:
    """Test that get_user_vendor_interaction_count
    returns the correct count of interactions for a user-vendor pair."""
    # transactions = [
    #     Transaction(id=1, user_id="user1", name="name1", amount=2.99, date="2024-01-01"),
    #     Transaction(id=2, user_id="user1", name="name1", amount=2.99, date="2024-01-02"),
    #     Transaction(id=3, user_id="user1", name="name1", amount=2.99, date="2024-01-14"),
    #     Transaction(id=4, user_id="user1", name="name1", amount=2.99, date="2024-01-15"),
    # ]
    # # Test case 1: User1 and Vendor1 (3 interactions)
    # result = get_user_vendor_interaction_count(transactions[0], transactions)
    # assert result["user_vendor_interaction_count"] == 4  # 3 transactions for user1 and vendor1

    # # Test case 2: User1 and a non-existent vendor (0 interactions)
    # non_existent_vendor_transaction = Transaction(id=4, user_id="user1", name="vendor2", amount=50, date="2024-01-04")
    # result = get_user_vendor_interaction_count(non_existent_vendor_transaction, transactions)
    # assert result["user_vendor_interaction_count"] == 0  # No transactions for user1 and vendor2


# Add these test functions to your test_features.py file


def test_is_valid_recurring_transaction():
    """Test that is_valid_recurring_transaction correctly identifies recurring transactions."""
    # Test Apple transactions
    apple_trans1 = Transaction(id=1, user_id="user1", name="Apple", amount=9.99, date="2024-01-01")
    apple_trans2 = Transaction(id=2, user_id="user1", name="Apple", amount=19.99, date="2024-01-01")
    apple_trans3 = Transaction(id=3, user_id="user1", name="Apple", amount=10.00, date="2024-01-01")

    assert is_valid_recurring_transaction(apple_trans1) is True
    assert is_valid_recurring_transaction(apple_trans2) is True
    assert is_valid_recurring_transaction(apple_trans3) is False


def test_get_amount_category():
    """Test that get_amount_category correctly categorizes transaction amounts."""
    # Test amount < 10
    # trans1 = Transaction(id=1, user_id="user1", name="vendor1", amount=5.99, date="2024-01-01")
    # assert get_amount_category(trans1)["amount_category"] == 0

    # # Test 10 <= amount < 20
    # trans2 = Transaction(id=2, user_id="user1", name="vendor1", amount=15.99, date="2024-01-01")
    # assert get_amount_category(trans2)["amount_category"] == 1

    # # Test 20 <= amount < 50
    # trans3 = Transaction(id=3, user_id="user1", name="vendor1", amount=35.99, date="2024-01-01")
    # assert get_amount_category(trans3)["amount_category"] == 2

    # # Test amount >= 50
    # trans4 = Transaction(id=4, user_id="user1", name="vendor1", amount=100.00, date="2024-01-01")
    # assert get_amount_category(trans4)["amount_category"] == 3


def test_get_amount_pattern_features():
    """Test that get_amount_pattern_features correctly identifies amount patterns."""
    # transactions = [
    #     Transaction(id=1, user_id="user1", name="name1", amount=2.99, date="2024-01-01"),
    #     Transaction(id=2, user_id="user1", name="name1", amount=2.99, date="2024-01-02"),
    #     Transaction(id=3, user_id="user1", name="name1", amount=2.99, date="2024-01-14"),
    #     Transaction(id=4, user_id="user1", name="name1", amount=2.99, date="2024-01-15"),
    # ]
    # Test with common recurring amount
    common_trans = Transaction(id=5, user_id="user1", name="vendor1", amount=9.99, date="2024-01-01")
<<<<<<< HEAD
    result = get_amount_pattern_features(common_trans, transactions)
=======
    result = get_amount_pattern_features(common_trans)
>>>>>>> cfc040de
    # assert result["is_common_recurring_amount"] == 1
    assert result["amount_decimal_part"] == pytest.approx(0.99)

    # Test with non-common amount
    non_common_trans = Transaction(id=6, user_id="user1", name="vendor1", amount=23.45, date="2024-01-01")
<<<<<<< HEAD
    result = get_amount_pattern_features(non_common_trans, transactions)
=======
    result = get_amount_pattern_features(non_common_trans)
>>>>>>> cfc040de
    # assert result["is_common_recurring_amount"] == 0
    assert result["amount_decimal_part"] == pytest.approx(0.45)

    # Test with vendor-specific common amount
    vendor_trans = Transaction(id=7, user_id="user1", name="vendor2", amount=100.00, date="2024-01-01")
    # vendor_transactions = [*transactions, vendor_trans, vendor_trans]
    result = get_amount_pattern_features(vendor_trans)
    # assert result["is_common_for_vendor"] == 1


def test_get_temporal_consistency_features():
    """Test that get_temporal_consistency_features correctly identifies temporal patterns."""
    # Create weekly recurring transactions
    weekly_transactions = [
        Transaction(id=1, user_id="user1", name="vendor1", amount=10.00, date="2024-01-01"),
        Transaction(id=2, user_id="user1", name="vendor1", amount=10.00, date="2024-01-08"),
        Transaction(id=3, user_id="user1", name="vendor1", amount=10.00, date="2024-01-15"),
    ]
    result = get_temporal_consistency_features(weekly_transactions[0], weekly_transactions)
    # assert result["is_weekly_consistent"] == 1
    assert result["temporal_consistency_score"] == 0.5  # Changed from >0.7 to ==0.5


def test_get_vendor_recurrence_profile():
    """Test that get_vendor_recurrence_profile correctly analyzes vendor recurrence patterns."""
    vendor_transactions = [
        Transaction(id=1, user_id="user1", name="Netflix", amount=14.99, date="2024-01-01"),
        Transaction(id=2, user_id="user1", name="Netflix", amount=14.99, date="2024-02-01"),
        Transaction(id=3, user_id="user2", name="Netflix", amount=14.99, date="2024-01-01"),
    ]

    result = get_vendor_recurrence_profile(vendor_transactions[0], vendor_transactions)
    # assert result["vendor_recurrence_score"] == 1.0
<<<<<<< HEAD
    assert result["vendor_recurrence_consistency"] == 1.0
=======
    # assert result["vendor_recurrence_consistency"] == 1.0
>>>>>>> cfc040de
    assert result["vendor_is_common_recurring"] == 1


def test_get_user_vendor_relationship_features() -> None:
    """Test that get_user_vendor_relationship_features correctly analyzes user-vendor relationships."""
    transactions = [
        Transaction(id=1, user_id="user1", name="name1", amount=100, date="2024-01-01"),
        Transaction(id=2, user_id="user1", name="name1", amount=100, date="2024-01-08"),
        Transaction(id=3, user_id="user1", name="name1", amount=100, date="2024-01-15"),
    ]

    result = get_user_vendor_relationship_features(transactions[0], transactions)
    # 4 vendor1 transactions out of 5 total transactions
    # assert result["user_vendor_dependency"] == pytest.approx(3 / 3)
    assert result["user_vendor_tenure"] == 14
    assert pytest.approx(get_percent_transactions_same_amount(transactions[0], transactions)) == 1.0<|MERGE_RESOLUTION|>--- conflicted
+++ resolved
@@ -3,13 +3,11 @@
 
 # Import from asimi module
 from recur_scan.features_asimi import (
-    # get_day_of_week_features,
-    get_amount_pattern_features,
-    get_temporal_consistency_features,
-    get_user_specific_features,
-    get_user_transaction_frequency,
+    get_amount_decimal_part,
+    get_temporal_consistency_score,
+    get_user_recurring_transaction_count,
     get_user_vendor_relationship_features,
-    get_vendor_recurrence_profile,
+    get_vendor_is_common_recurring,
     get_vendor_transaction_frequency,
     is_valid_recurring_transaction,
 )
@@ -143,17 +141,15 @@
     # assert result["user_recurrence_rate"] == 1.0  # All transactions are recurring in this test data
 
 
-def test_get_user_specific_features() -> None:
+def test_get_user_recurring_transaction_count() -> None:
     """Test that get_user_specific_features returns the correct user-specific features."""
     transactions = [
         Transaction(id=1, user_id="user1", name="name1", amount=2.99, date="2024-01-01"),
         Transaction(id=2, user_id="user1", name="name1", amount=2.99, date="2024-01-02"),
         Transaction(id=3, user_id="user1", name="name1", amount=2.99, date="2024-01-03"),
     ]
-    result = get_user_specific_features(transactions[0], transactions)
-    # assert result["user_transaction_count"] == 3
-    assert result["user_recurring_transaction_count"] == 3
-    # assert result["user_recurring_transaction_rate"] == 1.0
+    result = get_user_recurring_transaction_count(transactions[0], transactions)
+    assert result == 3
 
 
 def test_get_user_recurring_vendor_count() -> None:
@@ -168,16 +164,16 @@
     # assert result["user_recurring_vendor_count"] == 1  # Only vendor1 is recurring
 
 
-def test_get_user_transaction_frequency() -> None:
-    """Test that get_user_transaction_frequency returns the correct average frequency of transactions for a user."""
-    transactions = [
-        Transaction(id=1, user_id="user1", name="name1", amount=2.99, date="2024-01-01"),
-        Transaction(id=2, user_id="user1", name="name1", amount=2.99, date="2024-01-02"),
-        Transaction(id=3, user_id="user1", name="name1", amount=2.99, date="2024-01-03"),
-        Transaction(id=4, user_id="user1", name="name1", amount=2.99, date="2024-01-04"),
-    ]
-    result = get_user_transaction_frequency(transactions[0], transactions)
-    assert result["user_transaction_frequency"] == 1.0  # Transactions are 1 day apart
+# def test_get_user_transaction_frequency() -> None:
+#     """Test that get_user_transaction_frequency returns the correct average frequency of transactions for a user."""
+#     transactions = [
+#         Transaction(id=1, user_id="user1", name="name1", amount=2.99, date="2024-01-01"),
+#         Transaction(id=2, user_id="user1", name="name1", amount=2.99, date="2024-01-02"),
+#         Transaction(id=3, user_id="user1", name="name1", amount=2.99, date="2024-01-03"),
+#         Transaction(id=4, user_id="user1", name="name1", amount=2.99, date="2024-01-04"),
+#     ]
+#     result = get_user_transaction_frequency(transactions[0], transactions)
+#     assert result["user_transaction_frequency"] == 1.0  # Transactions are 1 day apart
 
 
 def test_get_vendor_amount_std() -> None:
@@ -213,7 +209,7 @@
         Transaction(id=4, user_id="user1", name="name1", amount=2.99, date="2024-01-04"),
     ]
     result = get_vendor_transaction_frequency(transactions[0], transactions)
-    assert result["vendor_transaction_frequency"] == 1.0  # Transactions are 1 day apart
+    assert result == 1.0  # Transactions are 1 day apart
 
 
 def test_get_user_vendor_transaction_count() -> None:
@@ -294,42 +290,20 @@
     # assert get_amount_category(trans4)["amount_category"] == 3
 
 
-def test_get_amount_pattern_features():
+def test_get_amount_decimal_part():
     """Test that get_amount_pattern_features correctly identifies amount patterns."""
-    # transactions = [
-    #     Transaction(id=1, user_id="user1", name="name1", amount=2.99, date="2024-01-01"),
-    #     Transaction(id=2, user_id="user1", name="name1", amount=2.99, date="2024-01-02"),
-    #     Transaction(id=3, user_id="user1", name="name1", amount=2.99, date="2024-01-14"),
-    #     Transaction(id=4, user_id="user1", name="name1", amount=2.99, date="2024-01-15"),
-    # ]
     # Test with common recurring amount
     common_trans = Transaction(id=5, user_id="user1", name="vendor1", amount=9.99, date="2024-01-01")
-<<<<<<< HEAD
-    result = get_amount_pattern_features(common_trans, transactions)
-=======
-    result = get_amount_pattern_features(common_trans)
->>>>>>> cfc040de
-    # assert result["is_common_recurring_amount"] == 1
-    assert result["amount_decimal_part"] == pytest.approx(0.99)
+    result = get_amount_decimal_part(common_trans)
+    assert result == pytest.approx(0.99)
 
     # Test with non-common amount
     non_common_trans = Transaction(id=6, user_id="user1", name="vendor1", amount=23.45, date="2024-01-01")
-<<<<<<< HEAD
-    result = get_amount_pattern_features(non_common_trans, transactions)
-=======
-    result = get_amount_pattern_features(non_common_trans)
->>>>>>> cfc040de
-    # assert result["is_common_recurring_amount"] == 0
-    assert result["amount_decimal_part"] == pytest.approx(0.45)
-
-    # Test with vendor-specific common amount
-    vendor_trans = Transaction(id=7, user_id="user1", name="vendor2", amount=100.00, date="2024-01-01")
-    # vendor_transactions = [*transactions, vendor_trans, vendor_trans]
-    result = get_amount_pattern_features(vendor_trans)
-    # assert result["is_common_for_vendor"] == 1
-
-
-def test_get_temporal_consistency_features():
+    result = get_amount_decimal_part(non_common_trans)
+    assert result == pytest.approx(0.45)
+
+
+def test_get_temporal_consistency_score():
     """Test that get_temporal_consistency_features correctly identifies temporal patterns."""
     # Create weekly recurring transactions
     weekly_transactions = [
@@ -337,12 +311,11 @@
         Transaction(id=2, user_id="user1", name="vendor1", amount=10.00, date="2024-01-08"),
         Transaction(id=3, user_id="user1", name="vendor1", amount=10.00, date="2024-01-15"),
     ]
-    result = get_temporal_consistency_features(weekly_transactions[0], weekly_transactions)
-    # assert result["is_weekly_consistent"] == 1
-    assert result["temporal_consistency_score"] == 0.5  # Changed from >0.7 to ==0.5
-
-
-def test_get_vendor_recurrence_profile():
+    result = get_temporal_consistency_score(weekly_transactions[0], weekly_transactions)
+    assert result == 0.5  # Changed from >0.7 to ==0.5
+
+
+def test_get_vendor_is_common_recurring():
     """Test that get_vendor_recurrence_profile correctly analyzes vendor recurrence patterns."""
     vendor_transactions = [
         Transaction(id=1, user_id="user1", name="Netflix", amount=14.99, date="2024-01-01"),
@@ -350,14 +323,8 @@
         Transaction(id=3, user_id="user2", name="Netflix", amount=14.99, date="2024-01-01"),
     ]
 
-    result = get_vendor_recurrence_profile(vendor_transactions[0], vendor_transactions)
-    # assert result["vendor_recurrence_score"] == 1.0
-<<<<<<< HEAD
-    assert result["vendor_recurrence_consistency"] == 1.0
-=======
-    # assert result["vendor_recurrence_consistency"] == 1.0
->>>>>>> cfc040de
-    assert result["vendor_is_common_recurring"] == 1
+    result = get_vendor_is_common_recurring(vendor_transactions[0])
+    assert result == 1
 
 
 def test_get_user_vendor_relationship_features() -> None:
