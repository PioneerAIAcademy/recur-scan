--- conflicted
+++ resolved
@@ -5,11 +5,6 @@
 from recur_scan.features_emmanuel_ezechukwu2 import (
     classify_subscription_tier,
     count_transactions_by_amount,
-<<<<<<< HEAD
-=======
-    get_monthly_spending_trend,
->>>>>>> cfc040de
-    get_recurrence_patterns,
     get_recurring_consistency_score,
     get_user_behavior_features,
     validate_recurring_transaction,
@@ -63,15 +58,15 @@
     assert pct == pytest.approx(4 / 14)  # 14 total transactions in fixture
 
 
-def test_get_recurrence_patterns(sample_transactions) -> None:
-    """Test get_recurrence_patterns identifies correct recurrence patterns."""
-    # Get only user1's Netflix transactions
-    user1_netflix = [t for t in sample_transactions if t.user_id == "user1" and t.name == "Netflix"]
+# def test_get_recurrence_patterns(sample_transactions) -> None:
+#     """Test get_recurrence_patterns identifies correct recurrence patterns."""
+#     # Get only user1's Netflix transactions
+#     user1_netflix = [t for t in sample_transactions if t.user_id == "user1" and t.name == "Netflix"]
 
-    result = get_recurrence_patterns(user1_netflix[0], user1_netflix)
-    # assert result["is_monthly"] == 1
-    assert 27 <= result["avg_days_between"] <= 31  # Now should pass with adjusted dates
-    # assert result["recurrence_score"] > 0.7
+#     result = get_recurrence_patterns(user1_netflix[0], user1_netflix)
+#     # assert result["is_monthly"] == 1
+#     assert 27 <= result["avg_days_between"] <= 31  # Now should pass with adjusted dates
+#     # assert result["recurrence_score"] > 0.7
 
 
 def test_get_recurring_consistency_score(sample_transactions) -> None:
@@ -80,7 +75,7 @@
     user1_netflix = [t for t in sample_transactions if t.user_id == "user1" and t.name == "Netflix"]
 
     result = get_recurring_consistency_score(user1_netflix[0], user1_netflix)
-    assert result["recurring_consistency_score"] > 0.8  # Should now pass with perfect consistency
+    assert result > 0.8  # Should now pass with perfect consistency
 
 
 def test_no_transactions_for_user(sample_transactions):
@@ -137,7 +132,6 @@
     """Test get_amount_features correctly identifies amount patterns."""
     # Fixed amount case
     # result = get_amount_features(sample_transactions[0], sample_transactions)
-<<<<<<< HEAD
     # assert result["is_fixed_amount_recurring"] == 1
     # assert result["amount_fluctuation"] == 0.0
 
@@ -145,15 +139,6 @@
     # result = get_amount_features(sample_transactions[5], sample_transactions)
     # assert result["is_fixed_amount_recurring"] == 0
     # assert result["amount_fluctuation"] == 5.00
-=======
-    # # assert result["is_fixed_amount_recurring"] == 1
-    # # assert result["amount_fluctuation"] == 0.0
-
-    # # Variable amount case
-    # result = get_amount_features(sample_transactions[5], sample_transactions)
-    # # assert result["is_fixed_amount_recurring"] == 0
-    # # assert result["amount_fluctuation"] == 5.00
->>>>>>> cfc040de
 
     # Cluster test
     # assert result["price_cluster"] in [0, 1, 2]  # Should be one of the clusters
@@ -165,11 +150,7 @@
     # test_txn = Transaction(id=14, user_id="user1", name="Original", amount=100.00, date="2024-01-15")
     # refund_txn = Transaction(id=13, user_id="user1", name="Refund", amount=-100.00, date="2024-01-20")
 
-<<<<<<< HEAD
     # Use unpacking instead of concatenation (fixes RUF005)
-=======
-    # # Use unpacking instead of concatenation (fixes RUF005)
->>>>>>> cfc040de
     # transactions_with_refund = [*sample_transactions, test_txn, refund_txn]
 
     # result = get_refund_features(test_txn, transactions_with_refund)
