[project]
name = "recur-scan"
version = "0.1.0"
description = "Machine learning system for identifying recurring financial transactions from bank data"
readme = "README.md"
requires-python = ">=3.12"
authors = [
    {name = "Recur-Scan Team"}
]
license = {text = "Apache-2.0"}
keywords = ["finance", "machine-learning", "transactions", "recurring"]
classifiers = [
    "Development Status :: 3 - Alpha",
    "Intended Audience :: Financial and Insurance Industry",
    "Programming Language :: Python :: 3.12",
    "Topic :: Office/Business :: Financial",
    "Typing :: Typed"
]
dependencies = [
    "joblib>=1.3.2",
    "loguru>=0.7.3",
<<<<<<< HEAD
    "numpy>=2.2.3",
    "pandas>=2.2.3",
    "pandas-stubs>=2.2.0.230605",
    "scikit-learn>=1.6.1",
    "scipy>=1.15.2",
=======
    "matplotlib>=3.10.1",
    "pandas>=2.2.3",
    "pandas-stubs>=2.2.0.230605",
    "scikit-learn>=1.6.1",
    "shap>=0.47.0",
>>>>>>> f45769d3
]

[build-system]
requires = ["hatchling"]
build-backend = "hatchling.build"

[tool.hatch.build.targets.wheel]
packages = ["src/recur_scan"]
include = ["src/recur_scan/py.typed"]  # Include py.typed marker

[dependency-groups]
dev = [
    "deptry>=0.23.0",
    "ipykernel>=6.29.5",
    "mypy>=1.15.0",
    "pip>=25.0",
    "pre-commit>=4.1.0",
    "pytest>=8.3.4",
    "pytest-cov>=6.0.0",
    "pyupgrade>=3.19.1",
    "ruff>=0.9.4",
]

[tool.ruff]
line-length = 120
fix = true
target-version = "py312"  # Match your Python version requirement

[tool.ruff.format]
preview = true
quote-style = "double"  # Standardize on double quotes

[tool.ruff.lint]
extend-select = [
    "E",   # pycodestyle errors
    "W",   # pycodestyle warnings
    "F",   # pyflakes
    "I",   # isort
    "B",   # flake8-bugbear
    "C4",  # flake8-comprehensions
    "UP",  # pyupgrade
    "N",   # pep8-naming
    "ANN", # flake8-annotations
    "PT",  # flake8-pytest-style
    "RUF", # Ruff-specific rules
    "SIM", # flake8-simplify
    "TCH", # flake8-type-checking
    "ARG", # flake8-unused-arguments
    "ERA", # eradicate (commented out code)
]
ignore = [
    "S101",  # assert statements
    "ANN401",  # annotation rules
    "ERA001",  # commented out code
 ]

[tool.ruff.lint.isort]
known-first-party = ["recur_scan"]

[tool.ruff.lint.per-file-ignores]
"tests/*" = ["ANN"]  # Ignore all annotation rules in test files

[tool.mypy]
files = ["src", "scripts"]
namespace_packages = true
explicit_package_bases = true
mypy_path = ["src"]
disallow_untyped_defs = true
disallow_any_unimported = true
no_implicit_optional = true
check_untyped_defs = true
warn_return_any = true
warn_unused_ignores = true
show_error_codes = true
python_version = "3.12"  # Match your Python version requirement
warn_redundant_casts = true
disallow_incomplete_defs = true
disallow_untyped_decorators = true
disable_error_code = [
    "valid-type",  # ignore PEP 695 type alias errors
    "unused-ignore",  # ignore unused ignores
]

[[tool.mypy.overrides]]
module = [
    "joblib.*",
    "sklearn.*",
    "sklearn.ensemble.*",
    "sklearn.feature_extraction.*",
    "sklearn.metrics.*",
    "sklearn.model_selection.*"
]
ignore_missing_imports = true

[tool.deptry]
exclude = [".venv"]
known_first_party = ["recur_scan"]  # Treats recur_scan as part of your project

[tool.deptry.per_rule_ignores]
DEP004 = ["pytest"]
DEP002 = ["pandas-stubs"]

[tool.pyright]
exclude = ["tests"]
reportMissingTypeStubs = false<|MERGE_RESOLUTION|>--- conflicted
+++ resolved
@@ -19,19 +19,13 @@
 dependencies = [
     "joblib>=1.3.2",
     "loguru>=0.7.3",
-<<<<<<< HEAD
     "numpy>=2.2.3",
     "pandas>=2.2.3",
     "pandas-stubs>=2.2.0.230605",
     "scikit-learn>=1.6.1",
     "scipy>=1.15.2",
-=======
     "matplotlib>=3.10.1",
-    "pandas>=2.2.3",
-    "pandas-stubs>=2.2.0.230605",
-    "scikit-learn>=1.6.1",
     "shap>=0.47.0",
->>>>>>> f45769d3
 ]
 
 [build-system]
