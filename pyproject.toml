[project]
name = "recur-scan"
version = "0.1.0"
description = "Machine learning system for identifying recurring financial transactions from bank data"
readme = "README.md"
requires-python = ">=3.12"
authors = [
    {name = "Recur-Scan Team"}
]
license = {text = "Apache-2.0"}
keywords = ["finance", "machine-learning", "transactions", "recurring"]
classifiers = [
    "Development Status :: 3 - Alpha",
    "Intended Audience :: Financial and Insurance Industry",
    "Programming Language :: Python :: 3.12",
    "Topic :: Office/Business :: Financial",
    "Typing :: Typed"
]
dependencies = [
    "fuzzywuzzy>=0.18.0",
    "joblib>=1.3.2",
    "loguru>=0.7.3",
    "matplotlib>=3.10.1",
    "numpy>=2.1.3",
    "pandas>=2.2.3",
    "pandas-stubs>=2.2.0.230605",
    "python-levenshtein>=0.27.1",
    "scikit-learn>=1.6.1",
    "scipy>=1.15.2",
    "shap>=0.47.0",
<<<<<<< HEAD
    "numpy>=1.26.4",
    "scipy>=1.12.0",
=======
    "thefuzz>=0.22.1",
    "tqdm>=4.67.1",
    "xgboost>=3.0.0",
>>>>>>> 2af76a71
]

[build-system]
requires = ["hatchling"]
build-backend = "hatchling.build"

[tool.hatch.build.targets.wheel]
packages = ["src/recur_scan"]
include = ["src/recur_scan/py.typed"]  # Include py.typed marker

[dependency-groups]
dev = [
    "deptry>=0.23.0",
    "ipykernel>=6.29.5",
    "mypy>=1.15.0",
    "pip>=25.0",
    "pre-commit>=4.1.0",
    "pytest>=8.3.4",
    "pytest-cov>=6.0.0",
    "pyupgrade>=3.19.1",
    "ruff>=0.9.4",
]

[tool.ruff]
line-length = 120
fix = true
target-version = "py312"  # Match your Python version requirement

[tool.ruff.format]
preview = true
quote-style = "double"  # Standardize on double quotes

[tool.ruff.lint]
extend-select = [
    "E",   # pycodestyle errors
    "W",   # pycodestyle warnings
    "F",   # pyflakes
    "I",   # isort
    "B",   # flake8-bugbear
    "C4",  # flake8-comprehensions
    "UP",  # pyupgrade
    "N",   # pep8-naming
    "ANN", # flake8-annotations
    "PT",  # flake8-pytest-style
    "RUF", # Ruff-specific rules
    "SIM", # flake8-simplify
    "TCH", # flake8-type-checking
    "ARG", # flake8-unused-arguments
    "ERA", # eradicate (commented out code)
]
ignore = [
    "S101",  # assert statements
    "ANN401",  # annotation rules
    "ERA001",  # commented out code
 ]

[tool.ruff.lint.isort]
known-first-party = ["recur_scan"]

[tool.ruff.lint.per-file-ignores]
"tests/*" = ["ANN"]  # Ignore all annotation rules in test files

[tool.mypy]
files = ["src", "scripts"]
namespace_packages = true
explicit_package_bases = true
mypy_path = ["src"]
disallow_untyped_defs = true
disallow_any_unimported = true
no_implicit_optional = true
check_untyped_defs = true
warn_return_any = true
warn_unused_ignores = true
show_error_codes = true
python_version = "3.12"  # Match your Python version requirement
warn_redundant_casts = true
disallow_incomplete_defs = true
disallow_untyped_decorators = true
disable_error_code = [
    "valid-type",  # ignore PEP 695 type alias errors
    "unused-ignore",  # ignore unused ignores
]

[[tool.mypy.overrides]]
module = [
    "joblib.*",
    "sklearn.*",
    "sklearn.ensemble.*",
    "sklearn.feature_extraction.*",
    "sklearn.metrics.*",
    "sklearn.model_selection.*"
]
ignore_missing_imports = true

[tool.deptry]
exclude = [".venv"]
known_first_party = ["recur_scan"]  # Treats recur_scan as part of your project

[tool.deptry.per_rule_ignores]
DEP004 = ["pytest"]
DEP002 = ["pandas-stubs", "python-levenshtein"]

[tool.pyright]
exclude = ["tests"]
reportMissingTypeStubs = false<|MERGE_RESOLUTION|>--- conflicted
+++ resolved
@@ -28,14 +28,9 @@
     "scikit-learn>=1.6.1",
     "scipy>=1.15.2",
     "shap>=0.47.0",
-<<<<<<< HEAD
-    "numpy>=1.26.4",
-    "scipy>=1.12.0",
-=======
     "thefuzz>=0.22.1",
     "tqdm>=4.67.1",
     "xgboost>=3.0.0",
->>>>>>> 2af76a71
 ]
 
 [build-system]
